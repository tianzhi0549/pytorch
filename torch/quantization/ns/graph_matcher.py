import enum
import operator

import torch
import torch.nn as nn
import torch.nn.functional as F
import torch.nn.quantized as nnq
import torch.nn.quantized.dynamic as nnqd
import torch.nn.qat as nnqat
import torch.nn.intrinsic.quantized as nniq
import torch.nn.intrinsic.qat as nniqat
toq = torch.ops.quantized

from torch.fx import GraphModule
from torch.fx.graph import Graph, Node

from .utils import getattr_from_fqn
from .ns_types import NSSubgraph

from typing import Dict, Tuple, List, Optional, Set, Callable, Any, Union

def _get_output_nodes(g: Graph) -> List[Node]:
    return [n for n in g.nodes if n.op == 'output']

def get_base_name_to_sets_of_related_ops() -> Dict[str, Set[Callable]]:
    base_name_to_sets_of_related_ops: Dict[str, Set[Callable]] = {
        # conv modules
        'torch.nn.Conv2d': set([
            nn.Conv2d,
            nnq.Conv2d,
            nnqat.Conv2d,
            # Note: matching weights may not work with nniqat.ConvBn2d directly
            # leaving that as a problem for a future PR to solve.
            nniqat.ConvBn2d,
            nniq.ConvReLU2d,
        ]),
        # linear modules
        'torch.nn.Linear': set([
            nn.Linear,
            nnq.Linear,
            nnqat.Linear,
            nnqd.Linear,
        ]),
        # linear functionals
        'torch.nn.functional.linear': set([
            F.linear,
            toq.linear,
            toq.linear_relu,
        ]),
        # LSTM
        'torch.nn.LSTM': set([
            nn.LSTM,
            nnqd.LSTM,
        ]),
        # add
        'torch.add': set([
            torch.add,
            toq.add,
            operator.add,  # x + y
        ]),
        # cat
        'torch.cat': set([
            torch.cat,
            toq.cat,
        ]),
        # mul
        'torch.mul': set([
            torch.mul,
            toq.mul,
        ]),
    }
    return base_name_to_sets_of_related_ops

def get_type_a_related_to_b(
    base_name_to_sets_of_related_ops: Dict[str, Set[Callable]],
) -> Set[Tuple[Callable, Callable]]:
    # TODO(future PR): allow customizations
    # TODO(future PR): reuse existing quantization mappings
    # TODO(future PR): add the rest of modules and ops here
    type_a_related_to_b: Set[Tuple[Callable, Callable]] = set()

    for base_name, s in base_name_to_sets_of_related_ops.items():
        s_list = list(s)
        # add every bidirectional pair
        for idx_0 in range(0, len(s_list) - 1):
            for idx_1 in range(idx_0 + 1, len(s_list)):
                type_a_related_to_b.add((s_list[idx_0], s_list[idx_1]))
                type_a_related_to_b.add((s_list[idx_1], s_list[idx_0]))

    return type_a_related_to_b

def get_non_matchable_functions() -> Set[Callable]:
    """
    `call_function` nodes pointing to these functions are non-matchable.
    """
    # TODO(future PR): allow customizations
    return set([
        torch.quantize_per_tensor,
    ])

def get_non_matchable_modules() -> Set[Callable]:
    """
    `call_module` nodes pointing to instances of these types are non-matchable.
    """
    # TODO(future PR): allow customizations
    return set([
        torch.quantization.ObserverBase,
        torch.quantization.FakeQuantizeBase,
    ])

NSFusionElType = Union[
    Callable,  # call_function or call_module type, example: F.linear or nn.Conv2d
    str,  # call_method name, example: "dequantize"
    Tuple[str, Any],  # call_method name and first argument, example: ("to", torch.float16)
]
NSFusionType = Union[
    Tuple[NSFusionElType, NSFusionElType],
    Tuple[NSFusionElType, NSFusionElType, NSFusionElType, NSFusionElType],
]

def get_reversed_fusions() -> Set[Tuple[NSFusionType, int]]:
    """
    Set of potential fusions, in reverse order.  The order is reversed
    to match how fusion patterns are defined in quantization code.

    Fusion format:
    ((fusion_op_0, fusion_op_1), base_op_idx)

    Where base_op_idx is the idx of the op we should use to match other related
    ops. Note: base_op_idx is specified in non-reverse order, i.e. a base_op_idx
    of 0 represents the first op in regular (non-reverse) order, 1 represents the
    second op, etc.
    """
    # TODO(future PR): remove the custom syntax for defining fusion patterns
    # and reuse either quantization's syntax or something else.
    return set([
<<<<<<< HEAD
        (F.relu, F.linear),
        (nn.ReLU, nn.Conv2d),
=======
        ((F.relu, F.linear), 0),
        ((nn.ReLU, nn.Conv2d), 0),
        # linear-relu fp16 emulation:
        # fp16_to_fp32 -> linear -> relu -> fp32_to_fp16
        ((("to", torch.float16), F.relu, F.linear, "dequantize"), 1),
>>>>>>> 2fd1eb3a
    ])

# TODO(future PR): we should see if we can reuse quantization's fusion
# patterns here.
def end_node_matches_reversed_fusion(
    end_node: Node,
<<<<<<< HEAD
    reversed_fusion: Tuple[Callable, Callable],
=======
    reversed_fusion: NSFusionType,
>>>>>>> 2fd1eb3a
    gm: GraphModule,
) -> bool:
    """
    Returns true if a pattern ending with `end_node` matches
    the fusion pattern.
    """
    cur_node = end_node
    for fusion_idx in range(len(reversed_fusion)):
        cur_fusion_el = reversed_fusion[fusion_idx]

        if cur_node.op == 'call_function':
            fusion_el_is_fun = (not isinstance(cur_fusion_el, str)) and \
                (not isinstance(cur_fusion_el, type))
            if fusion_el_is_fun:
                if cur_node.target != cur_fusion_el:
                    return False
                if len(cur_node.args) > 0 and isinstance(cur_node.args[0], Node):
                    cur_node = cur_node.args[0]
                else:
                    return False
            else:
                return False

        elif cur_node.op == 'call_module':
            fusion_el_is_mod = isinstance(cur_fusion_el, type)
            if fusion_el_is_mod:
                assert isinstance(cur_node.target, str)
                target_mod = getattr_from_fqn(gm, cur_node.target)
                if not isinstance(cur_fusion_el, type):
                    return False
                if not isinstance(target_mod, cur_fusion_el):
                    return False
                if len(cur_node.args) > 0 and isinstance(cur_node.args[0], Node):
                    cur_node = cur_node.args[0]
                else:
                    return False
            else:
                return False

        elif cur_node.op == 'call_method':
            fusion_el_is_meth_with_second_arg = \
                isinstance(cur_fusion_el, tuple) and len(cur_fusion_el) == 2
            fusion_el_is_meth_without_args = isinstance(cur_fusion_el, str)
            if fusion_el_is_meth_without_args or fusion_el_is_meth_with_second_arg:
                if fusion_el_is_meth_without_args:
                    if cur_node.target != cur_fusion_el:
                        return False
                else:
                    assert isinstance(cur_fusion_el, tuple)
                    if cur_node.target != cur_fusion_el[0]:
                        return False
                    elif len(cur_node.args) < 2:
                        return False
                    elif cur_node.args[1] != cur_fusion_el[1]:
                        return False

                if len(cur_node.args) > 0 and isinstance(cur_node.args[0], Node):
                    cur_node = cur_node.args[0]
                else:
                    return False
            else:
                return False
<<<<<<< HEAD
        return True
    elif end_node.op == 'call_module':
        cur_node = end_node
        for fusion_idx in range(len(reversed_fusion)):
            cur_fusion_op = reversed_fusion[fusion_idx]
            assert isinstance(cur_node.target, str)
            target_mod = getattr_from_fqn(gm, cur_node.target)
            if not isinstance(cur_fusion_op, type):
                return False
            if not isinstance(target_mod, cur_fusion_op):
                return False
            if len(cur_node.args) > 0 and isinstance(cur_node.args[0], Node):
                cur_node = cur_node.args[0]
            else:
                return False
        return True
    return False
=======
        else:
            return False

    return True
>>>>>>> 2fd1eb3a


class _NSGraphMatchableSubgraphsIterator:
    """
    Iterates through the graph of gm, starting with the output nodes
    and continuing backwards.
    1. Returns matchable subgraphs, in order. A subgraph is defined by
       (start_node, end_node).
    2. Skips over non-matchable subgraphs
    """
    def __init__(
        self,
        gm: GraphModule,
        non_matchable_functions: Set[Callable],
        non_matchable_modules: Set[Callable],
    ):
        self.gm: GraphModule = gm
        self.non_matchable_functions: Set[Callable] = non_matchable_functions
        self.non_matchable_modules: Set[Callable] = non_matchable_modules
        self.seen_nodes: Set[Node] = set()
        self.stack: List[Node] = []
        for start_node in _get_output_nodes(self.gm.graph):
            self.stack.append(start_node)

    def __iter__(self):
        return self

    def __next__(self) -> NSSubgraph:
        """
        Returns the next matchable subgraph.
        """
        while len(self.stack) > 0:
            cur_end_node = self.stack.pop()
            if cur_end_node in self.seen_nodes:
                continue

            # for subgraphs which are single nodes, start_node == end_node
            # for subgraphs with more than one node, start node != end_node
            cur_start_node = cur_end_node
            # Subgraphs like linear-relu have the base node as the start node.
            # Subgraphs like dequantize-linear-relu-to(torch.float16) have the
            #   base node as the second node.
            # The cur_base_op_node var will move to the actual node during
            #   the fusion matching later in this code block.
            cur_base_op_node = cur_end_node

            # Check for potential fusions. For now, we are greedy
            # and always skip all non-base nodes of a fusion.  For example,
            # if we match linear-relu backwards, we will always skip the
            # relu node and attempt to match the linear node.  This can
            # be made configurable later if needed.
            for _reverse_fusion_ops, base_op_idx in get_reversed_fusions():
                is_match = end_node_matches_reversed_fusion(
                    cur_end_node, _reverse_fusion_ops, self.gm)
                if is_match:
                    # navigate to the base node
                    for rev_fusion_idx in range(len(_reverse_fusion_ops) - 1):
                        self.seen_nodes.add(cur_start_node)
                        # for now, assume that there are no other nodes
                        # which need to be added to the stack
                        cur_start_node = cur_start_node.args[0]  # type: ignore
                        # if the base op index matches the current node, set it
                        rev_base_op_idx = \
                            len(_reverse_fusion_ops) - 2 - base_op_idx
                        if rev_fusion_idx == rev_base_op_idx:
                            cur_base_op_node = cur_start_node
                    break

            self.seen_nodes.add(cur_start_node)
            # add args of previous nodes to stack
            # TODO(future PR): handle kwargs as needed
            for arg in cur_start_node.args:
                self._recursively_add_node_arg_to_stack(arg)

            # skip observers, etc
            # note: this check is done on the start_node, i.e.
            # if we are matching linear-relu in reverse, this would do the matchable
            # check on the linear
            if not self._is_matchable(cur_base_op_node):
                continue

            return NSSubgraph(
                start_node=cur_start_node, end_node=cur_end_node,
                base_op_node=cur_base_op_node)

        raise StopIteration

    def _recursively_add_node_arg_to_stack(self, arg: Any) -> None:
        """
        Adds all of the nodes in this arg to the stack, properly navigating
        through list, dicts and tuples.
        """
        if isinstance(arg, Node):
            self.stack.append(arg)
        elif isinstance(arg, torch.fx.immutable_collections.immutable_list) or type(arg) is tuple:
            for inner_arg in arg:
                self._recursively_add_node_arg_to_stack(inner_arg)
        elif isinstance(arg, torch.fx.immutable_collections.immutable_dict):
            for key, value in arg.items():
                self._recursively_add_node_arg_to_stack(value)

    def _is_matchable(self, node: Node) -> bool:
        if node.op == 'call_function':
            return not (node.target in self.non_matchable_functions)
        elif node.op == 'call_module':
            assert isinstance(node.target, str)
            # target_mod = getattr(self.gm, node.target)
            target_mod = getattr_from_fqn(self.gm, node.target)
            return not \
                any(isinstance(target_mod, t)  # type: ignore
                    for t in self.non_matchable_modules)
        else:
            return False

class GraphMatchingException(Exception):
    """
    Exception raised when two graphs cannot be matched.
    """
    pass

class SugraphTypeRelationship(enum.Enum):
    # same type
    # example: F.linear and toq.linear, or nn.Conv2d and nn.Conv2d
    EQUAL = enum.auto()
    # same subgraph_relationship set, but not the same type
    # example: F.linear and toq.linear
    RELATED_BUT_NOT_EQUAL = enum.auto()
    # not related
    NOT_RELATED = enum.auto()

def _get_subgraph_relationship_type(
    subgraph_a: NSSubgraph,
    subgraph_b: NSSubgraph,
    gm_a: GraphModule,
    gm_b: GraphModule,
    type_a_related_to_b: Set[Tuple[Callable, Callable]],
) -> SugraphTypeRelationship:
    node_a = subgraph_a.base_op_node
    node_b = subgraph_b.base_op_node

    # TODO(next): make this code handle matching by what is before the base op
    if node_a.op != node_b.op:
        # for now, comparing call_module to call_function is not supported
        # this can be added later if needed
        return SugraphTypeRelationship.NOT_RELATED

    if node_a.op == 'call_function':
        if node_a.target == node_b.target:
            node_a_has_prev = subgraph_a.base_op_node == subgraph_a.start_node
            node_b_has_prev = subgraph_b.base_op_node == subgraph_b.start_node
            if node_a_has_prev and (not node_b_has_prev):
                return SugraphTypeRelationship.RELATED_BUT_NOT_EQUAL
            elif (not node_a_has_prev) and node_b_has_prev:
                return SugraphTypeRelationship.RELATED_BUT_NOT_EQUAL
            elif (not node_a_has_prev) and (not node_b_has_prev):
                return SugraphTypeRelationship.EQUAL
            else:
                # TODO(future PR): check for matches start_op_node and base_op_node
                return SugraphTypeRelationship.EQUAL

        key = (node_a.target, node_b.target)
        if key in type_a_related_to_b:
            return SugraphTypeRelationship.RELATED_BUT_NOT_EQUAL
        else:
            return SugraphTypeRelationship.NOT_RELATED
    elif node_a.op == 'call_module':
        assert (subgraph_a.base_op_node == subgraph_a.start_node and
                subgraph_b.base_op_node == subgraph_b.start_node), \
            "Matching call_module patterns where base_op_node != start_node is not supported yet"
        # for call_module, we need to look up the modules to do the type check
        assert isinstance(node_a.target, str)
        mod_a = getattr_from_fqn(gm_a, node_a.target)
        assert isinstance(node_b.target, str)
        mod_b = getattr_from_fqn(gm_b, node_b.target)
        # modules with equivalent types always match (i.e. nn.Conv2d and nn.Conv2d)
        if type(mod_a) == type(mod_b):
            return SugraphTypeRelationship.EQUAL
        key = (type(mod_a), type(mod_b))
        if key in type_a_related_to_b:
            return SugraphTypeRelationship.RELATED_BUT_NOT_EQUAL
        else:
            return SugraphTypeRelationship.NOT_RELATED
    return SugraphTypeRelationship.NOT_RELATED

def _get_name_for_subgraph(
    subgraph_a: NSSubgraph,
    gm_a: GraphModule,
    base_name_to_sets_of_related_ops: Dict[str, Set[Callable]],
    existing_names: Set[str],
) -> str:
    """
    Returns a unique name for a subgraph. This name is based on two things:
    1. the name of the set containing the underlying type of the base op in the
       subgraph (i.e. 'torch.nn.functional.linear' if this is related to a linear op)
    2. the number of previous subgraphs with related underlying type of the base op

    For example, in the graph

    linear0 -> relu0 -> linear1 -> relu1

    The subgraphs are (linear0, relu0) and (linear1, relu1).  If we iterate
    from the output node backwards, the name given to (linear1, relu1) will be
    `base_op_torch.nn.functional.linear_0`, and the name given to (linear0, relu0)
    will be `base_op_torch.nn.functional.linear_1`.

    Why are we not just using the node name? Answer: because of two requirements:
    A. fusions must be supported
    B. some Numeric Suite APIs can be called without having all of the models in memory

    For example, let's say we need to match nodes of

    (1) ... -> linear0 -> relu0 -> ...

    And

    (2) ... -> linear_relu0 -> ...

    Without being able to inspect them together. With the current naming scheme, if
    we iterate through both of these graphs in the same order, and assuming the rest
    of the graphs match, both of these subgraphs will get the same name without
    (1) and (2) knowing anything about each other.
    """
    target_type = _get_node_target_type(subgraph_a.base_op_node, gm_a)
    target_base_type = None
    for base_name, sets_of_related_ops in base_name_to_sets_of_related_ops.items():
        if target_type in sets_of_related_ops:
            target_base_type = base_name
    target_base_name = 'base_op_' + str(target_base_type)
    counter = 0
    proposed_name = target_base_name + '_' + str(counter)
    while proposed_name in existing_names:
        counter += 1
        proposed_name = target_base_name + '_' + str(counter)
    existing_names.add(proposed_name)
    return proposed_name

def _get_node_target_type(node: Node, gm: GraphModule) -> Optional[Callable]:
    if node.op == 'call_function':
        return node.target  # type: ignore
    elif node.op == 'call_module':
        assert isinstance(node.target, str)
        mod = getattr_from_fqn(gm, node.target)
        return type(mod)
    return None

def get_matching_subgraph_pairs(
    gm_a: GraphModule,
    gm_b: GraphModule,
) -> Dict[str, Tuple[NSSubgraph, NSSubgraph]]:
    """
    Matches matchable subgraphs of graph_a to graph_b.

    For a node, "matchable" is defined as a node which is not an observer,
    fake_quants, quant or dequant.

    A subgraph can contain one or more nodes.  A subgraph is matchable if
    at least one node inside of it is matchable.  Currently, all nodes in
    a subgraph must be matchable (because we assume no observers will be
    inserted in the middle of a fusion).

    A subgraph is defined by (start_node, end_node).  We assume that only
    start_node and end_node are linked with the surrounding graph, all other
    nodes in a subgraph are self-contained.

    A pair of nodes is "related" if both nodes represent the same mathematical
    operation across different quantization flavors. For example,
    `F.linear` and `torch.ops.quantized.linear` are related, and
    `F.linear` and `torch.nn.Conv` are not related.

    For each matchable pair of nodes node_a and node_b, they will match
    if node_a and node_b are related.

    For graphs A and B, they will match iff:
    1. the number of matchable subgraphs in A and B is equivalent
    2. when iterating through the matchable subgraphs of A and B in the same order, each
       corresponding pair of base nodes is related.

    This enables us to find the corresponding subgraphs between
    graphs of related models.  For example, if we had two graphs such as:

    graph_a: x0 -> conv_0 (type: nn.Conv2d) -> obs_0 -> x1
             w  -/
             b  -/

    graph_b: x0 -> quant_0 -> qconv_0 (type: nnq.Conv2d) -> dequant_0 -> x1
           packed_params_0 -/

    This function will return the following result:
    {
        'conv_0': (  # the name of the node in graph_b
          (conv_0, conv_0),  # (start_node_a, end_node_a)
          (qconv_0, qconv_0),  # (start_node_b, end_node_b)
        ),
    }

    Or, if we have a fusion pattern,

    graph_a: x0 -> linear_0 -> relu_0 -> obs_0 -> x1
             w  -/
             b  -/

    graph_b: x0 -> quant_0 -> linear_relu_0 -> dequant_0 -> x1
           packed_params_0 -/

    This function will return the following result:
    {
        'linear_relu_0': (  # the name of the node in graph_b
          (linear_0, relu_0),  # (start_node_a, end_node_a)
          (linear_relu_0, linear_relu_0),  # (start_node_b, end_node_b)
        ),
    }
    """
    non_matchable_functions = get_non_matchable_functions()
    non_matchable_modules = get_non_matchable_modules()
    graph_a_iterator = _NSGraphMatchableSubgraphsIterator(
        gm_a, non_matchable_functions, non_matchable_modules)
    graph_b_iterator = _NSGraphMatchableSubgraphsIterator(
        gm_b, non_matchable_functions, non_matchable_modules)
    results = {}
    base_name_to_sets_of_related_ops = get_base_name_to_sets_of_related_ops()
    type_a_related_to_b = \
        get_type_a_related_to_b(base_name_to_sets_of_related_ops)

    existing_names_a: Set[str] = set()
    existing_names_b: Set[str] = set()

    while True:
        # fetch the next subgraphs from a and b
        cur_subgraph_a, cur_subgraph_b = None, None
        try:
            cur_subgraph_a = next(graph_a_iterator)
        except StopIteration:
            pass
        try:
            cur_subgraph_b = next(graph_b_iterator)
        except StopIteration:
            pass

        # look up types of a and b for useful error messages
        type_start_a, type_start_b = None, None
<<<<<<< HEAD
        if cur_end_node_a is not None:
            type_start_a = _get_node_target_type(cur_start_node_a, gm_a)  # type: ignore
        if cur_end_node_b is not None:
            type_start_b = _get_node_target_type(cur_start_node_b, gm_b)  # type: ignore
=======
        if cur_subgraph_a is not None:
            type_start_a = _get_node_target_type(cur_subgraph_a.start_node, gm_a)  # type: ignore
        if cur_subgraph_b is not None:
            type_start_b = _get_node_target_type(cur_subgraph_b.start_node, gm_b)  # type: ignore
>>>>>>> 2fd1eb3a

        # check for results and determine what to do next
        if cur_subgraph_a is not None and cur_subgraph_b is not None:
            # both nodes were fetched, check for subgraph_relationship
            # note: subgraph_relationship is checked on the start node, i.e.
            # if a linear-relu pattern is checked, we would check for subgraph_relationship
            # of the linear
            subgraph_relationship = _get_subgraph_relationship_type(
                cur_subgraph_a, cur_subgraph_b,
                gm_a, gm_b, type_a_related_to_b)
<<<<<<< HEAD
            if node_relationship == NodeTypeRelationship.NOT_RELATED:
                msg = f"""
({cur_start_node_a}, {type_start_a}) and
({cur_start_node_b}, {type_start_b}) are not related"""
=======
            if subgraph_relationship == SugraphTypeRelationship.NOT_RELATED:
                msg = f"""
({cur_subgraph_a}, {type_start_a}) and
({cur_subgraph_b}, {type_start_b}) are not related"""
>>>>>>> 2fd1eb3a
                raise GraphMatchingException(msg)
            elif subgraph_relationship == SugraphTypeRelationship.EQUAL:
                # For now, skip nodes with equal types. In the future, this can
                # be made configurable.
                continue
            key_name_a = _get_name_for_subgraph(
                cur_subgraph_a, gm_a, base_name_to_sets_of_related_ops,
                existing_names_a)
            key_name_b = _get_name_for_subgraph(
                cur_subgraph_b, gm_b, base_name_to_sets_of_related_ops,
                existing_names_b)
            assert key_name_a == key_name_b, \
                f"Subgraph names {key_name_a} and {key_name_b} do not match"
            results[key_name_a] = (cur_subgraph_a, cur_subgraph_b)
            continue
        elif cur_subgraph_a is None and cur_subgraph_b is None:
            # we reached the end of both graphs
            break
        else:
            # only one node was fetched, no match possible, throw error
            msg = f"""
<<<<<<< HEAD
Matchable nodes count mismatch: ({cur_start_node_a}, {type_start_a}) and
({cur_start_node_b}, {type_start_b})"""
=======
Matchable nodes count mismatch: ({cur_subgraph_a}, {type_start_a}) and
({cur_subgraph_b}, {type_start_b})"""
>>>>>>> 2fd1eb3a
            raise GraphMatchingException(msg)

    return results<|MERGE_RESOLUTION|>--- conflicted
+++ resolved
@@ -134,27 +134,18 @@
     # TODO(future PR): remove the custom syntax for defining fusion patterns
     # and reuse either quantization's syntax or something else.
     return set([
-<<<<<<< HEAD
-        (F.relu, F.linear),
-        (nn.ReLU, nn.Conv2d),
-=======
         ((F.relu, F.linear), 0),
         ((nn.ReLU, nn.Conv2d), 0),
         # linear-relu fp16 emulation:
         # fp16_to_fp32 -> linear -> relu -> fp32_to_fp16
         ((("to", torch.float16), F.relu, F.linear, "dequantize"), 1),
->>>>>>> 2fd1eb3a
     ])
 
 # TODO(future PR): we should see if we can reuse quantization's fusion
 # patterns here.
 def end_node_matches_reversed_fusion(
     end_node: Node,
-<<<<<<< HEAD
-    reversed_fusion: Tuple[Callable, Callable],
-=======
     reversed_fusion: NSFusionType,
->>>>>>> 2fd1eb3a
     gm: GraphModule,
 ) -> bool:
     """
@@ -217,30 +208,10 @@
                     return False
             else:
                 return False
-<<<<<<< HEAD
-        return True
-    elif end_node.op == 'call_module':
-        cur_node = end_node
-        for fusion_idx in range(len(reversed_fusion)):
-            cur_fusion_op = reversed_fusion[fusion_idx]
-            assert isinstance(cur_node.target, str)
-            target_mod = getattr_from_fqn(gm, cur_node.target)
-            if not isinstance(cur_fusion_op, type):
-                return False
-            if not isinstance(target_mod, cur_fusion_op):
-                return False
-            if len(cur_node.args) > 0 and isinstance(cur_node.args[0], Node):
-                cur_node = cur_node.args[0]
-            else:
-                return False
-        return True
-    return False
-=======
         else:
             return False
 
     return True
->>>>>>> 2fd1eb3a
 
 
 class _NSGraphMatchableSubgraphsIterator:
@@ -581,17 +552,10 @@
 
         # look up types of a and b for useful error messages
         type_start_a, type_start_b = None, None
-<<<<<<< HEAD
-        if cur_end_node_a is not None:
-            type_start_a = _get_node_target_type(cur_start_node_a, gm_a)  # type: ignore
-        if cur_end_node_b is not None:
-            type_start_b = _get_node_target_type(cur_start_node_b, gm_b)  # type: ignore
-=======
         if cur_subgraph_a is not None:
             type_start_a = _get_node_target_type(cur_subgraph_a.start_node, gm_a)  # type: ignore
         if cur_subgraph_b is not None:
             type_start_b = _get_node_target_type(cur_subgraph_b.start_node, gm_b)  # type: ignore
->>>>>>> 2fd1eb3a
 
         # check for results and determine what to do next
         if cur_subgraph_a is not None and cur_subgraph_b is not None:
@@ -602,17 +566,10 @@
             subgraph_relationship = _get_subgraph_relationship_type(
                 cur_subgraph_a, cur_subgraph_b,
                 gm_a, gm_b, type_a_related_to_b)
-<<<<<<< HEAD
-            if node_relationship == NodeTypeRelationship.NOT_RELATED:
-                msg = f"""
-({cur_start_node_a}, {type_start_a}) and
-({cur_start_node_b}, {type_start_b}) are not related"""
-=======
             if subgraph_relationship == SugraphTypeRelationship.NOT_RELATED:
                 msg = f"""
 ({cur_subgraph_a}, {type_start_a}) and
 ({cur_subgraph_b}, {type_start_b}) are not related"""
->>>>>>> 2fd1eb3a
                 raise GraphMatchingException(msg)
             elif subgraph_relationship == SugraphTypeRelationship.EQUAL:
                 # For now, skip nodes with equal types. In the future, this can
@@ -634,13 +591,8 @@
         else:
             # only one node was fetched, no match possible, throw error
             msg = f"""
-<<<<<<< HEAD
-Matchable nodes count mismatch: ({cur_start_node_a}, {type_start_a}) and
-({cur_start_node_b}, {type_start_b})"""
-=======
 Matchable nodes count mismatch: ({cur_subgraph_a}, {type_start_a}) and
 ({cur_subgraph_b}, {type_start_b})"""
->>>>>>> 2fd1eb3a
             raise GraphMatchingException(msg)
 
     return results