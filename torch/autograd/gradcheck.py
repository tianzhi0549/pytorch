--- conflicted
+++ resolved
@@ -5,11 +5,7 @@
 import collections
 from itertools import product
 import warnings
-<<<<<<< HEAD
-from typing import Callable, Union, Optional, Iterable, List, Dict, Tuple
-=======
-from typing import Callable, Union, Optional, Iterable, List
->>>>>>> c00af20b
+from typing import Callable, Union, Optional, Iterable, List, Tuple
 from torch._vmap_internals import vmap
 import functools
 
