import torch
from torch.types import _TensorOrTensors
import torch.testing
from torch.overrides import is_tensor_like
import collections
from itertools import product
import warnings
from typing import Callable, Union, Optional, Iterable, List, Tuple
from torch._vmap_internals import vmap
import functools

def zero_gradients(x):
    if isinstance(x, torch.Tensor):
        if x.grad is not None:
            x.grad.detach_()
            x.grad.zero_()
    elif isinstance(x, collections.abc.Iterable):
        for elem in x:
            zero_gradients(elem)


def is_float_or_complex_tensor(obj):
    return is_tensor_like(obj) and (obj.is_floating_point() or obj.is_complex())


def make_jacobians_with_inputs(input_tensors: Tuple, dim=None):
    # Makes zero-filled tensors from inputs. If `dim` is not None, for each tensor in
    # `input_tensors`, returns a new zero-filled tensor with height of `t.numel` and width
    # of `dim`. Otherwise, for each tensor, returns a 1-d tensor with size `(t.numel,)`.
    # Each new tensor will be strided and have the same dtype and device as those of the
    # corresponding input
    out: List[torch.Tensor] = []
    for t in input_tensors:
        if is_float_or_complex_tensor(t) and t.requires_grad:
            if dim is None:
                out.append(t.new_zeros((t.nelement(),), layout=torch.strided))
            else:
                out.append(t.new_zeros((t.nelement(), dim), layout=torch.strided))
    return tuple(out)


def make_jacobians_with_outputs(output_tensors: Tuple, dtype=None, device=None, dim=None):
    # Makes zero-filled tensors from outputs. If `dim` is not None, for each tensor in
    # `output_tensors`, returns a new zero-filled tensor with height of `dim` and width of
    # `t.numel`. Otherwise, for each tensor, returns a 1-d tensor with size (t.numel,).
    out: List[torch.Tensor] = []
    options = {"dtype": dtype, "device": device, "layout": torch.strided}
    for t in output_tensors:
        if is_float_or_complex_tensor(t):
            if dim is None:
                out.append(t.new_zeros((t.nelement(),), **options))
            else:
                out.append(t.new_zeros((dim, t.nelement()), **options))
    return tuple(out)


def iter_tensors(x: Union[torch.Tensor, Iterable[torch.Tensor]], only_requiring_grad: bool = False) -> Iterable[torch.Tensor]:
    if is_tensor_like(x):
        # mypy doesn't narrow type of `x` to torch.Tensor
        if x.requires_grad or not only_requiring_grad:  # type: ignore
            yield x  # type: ignore
    elif isinstance(x, collections.abc.Iterable) and not isinstance(x, str):
        for elem in x:
            for result in iter_tensors(elem, only_requiring_grad):
                yield result


def iter_tensor(x_tensor):
    # Enumerates over a tensor and provides a corresponding flat index that translates
    # to a given rol/col in the jacobian matrix. iter_tensor also returns a
    # strided version of the original tensor that is able to be modified inplace.
    # If the input tensor is strided or sparse, the returned tensor will share storage with
    # the original. Otherwise, for opaque tensor types like mkldnn, a copy is returned.
    if x_tensor.is_sparse:
        def get_stride(size):
            dim = len(size)
            tmp = 1
            stride = [0] * dim
            for i in reversed(range(dim)):
                stride[i] = tmp
                tmp *= size[i]
            return stride

        x_nnz = x_tensor._nnz()
        x_size = list(x_tensor.size())
        x_indices = x_tensor._indices().t()
        x_values = x_tensor._values()
        x_stride = get_stride(x_size)

        # Use .data here to get around the version check
        x_values = x_values.data

        for i in range(x_nnz):
            x_value = x_values[i]
            for x_idx in product(*[range(m) for m in x_values.size()[1:]]):
                indices = x_indices[i].tolist() + list(x_idx)
                d_idx = sum(indices[k] * x_stride[k] for k in range(len(x_size)))
                yield x_value, x_idx, d_idx
    elif x_tensor.layout == torch._mkldnn:  # type: ignore
        # Use .data here to get around the version check
        x_tensor = x_tensor.data
        for d_idx, x_idx in enumerate(product(*[range(m) for m in x_tensor.size()])):
            # this is really inefficient, but without indexing implemented, there's
            # not really a better way than converting back and forth
            x_tensor_dense = x_tensor.to_dense()
            yield x_tensor_dense, x_idx, d_idx
    else:
        # Use .data here to get around the version check
        x_tensor = x_tensor.data
        for d_idx, x_idx in enumerate(product(*[range(m) for m in x_tensor.size()])):
            yield x_tensor, x_idx, d_idx


def get_numerical_jacobian(fn, inputs, outputs=None, target=None, eps=1e-3, grad_out=1.0):
    """Computes the numerical jacobian for a given fn and inputs. Returns M * N jacobians
    where M is the number of input tensors that require grad, and N is the number of output
    float/complex tensors.

    Args:
        fn: the function to compute the jacobian for
        inputs: inputs to `fn`
        outputs: provide precomputed outputs to avoid one extra invocation of fn
        target: the Tensors wrt whom Jacobians are calculated (default=`inputs`)
        eps: the magnitude of the perturbation during finite differencing (default=`1e-3`)
        grad_out: grad output value used to calculate gradients.

    Note that `target` may not even be part of `input` to `fn`, so please be
    **very careful** in this to not clone `target`.
    """
    jacobians: List[Tuple[torch.Tensor]] = []
    if outputs is None:
        outputs = _as_tuple(fn(inputs))
    if target is None:
        target = inputs
<<<<<<< HEAD
    for i, inp in enumerate(iter_tensors(target, True)):
        if inp.layout == torch._mkldnn and len(inputs) != 1:  # type: ignore # no attr _mkldnn
            raise ValueError('gradcheck currently only supports functions with 1 input, but got: ',
                             len(inputs))
        jacobians += [get_numerical_jacobian_for_input(fn, inp, inputs, outputs, eps, eps, grad_out)]
    return jacobians


def compute_gradient(fn, entry, v, norm_v):
    """Performs finite differencing by perturbing `entry` in-place by `v` and
    returns the gradient of each of the outputs wrt to x at idx.
    """
    # we currently assume that the norm of delta equals eps
    # assert(v == norm_v or v == (norm_v * 1j))

    v = v.reshape(entry.shape) if isinstance(v, torch.Tensor) else v
    orig = entry.clone()
    entry.copy_(orig - v)
    outa = fn()
    entry.copy_(orig + v)
    outb = fn()
    entry.copy_(orig)
=======
    inp_indices = [i for i, a in enumerate(target) if is_tensor_like(a) and a.requires_grad]
    for i, (inp, inp_idx) in enumerate(zip(iter_tensors(target, True), inp_indices)):
        jacobians += [get_numerical_jacobian_helper(fn, inp, inp_idx, inputs, outputs, eps, grad_out)]
    return jacobians


def prepped_input(input, input_idx, entry, entry_idx, original_layout):
    # perform *almost* the inverse of what we do below in iter_tensors or
    # get_fast_numerical_jacobian_for_input, i.e., change the tensors back to their
    # original layout
    if input.layout == torch._mkldnn:  # type: ignore # no attr _mkldnn
        # Convert back to mkldnn
        if input_idx == entry_idx:
            return entry.to_mkldnn()
        else:
            return input
    elif input.layout == torch.sparse_coo:
        # entry is already a "cloned" version of the original tensor so we are
        # safe to pass directly in this case
        return input.clone()
    else:
        # We cannot use entry (input.data) if we want gradgrad to work because
        # fn (in the gradgrad case) needs to compute grad wrt input
        return input


def compute_gradient(fn, inputs, input_idx, x, idx, delta, eps, layout):
    # Perturbs inputs in-place by delta as to obtain the gradient
    # of each of the outputs wrt to x at idx.
    # we currently assume that the norm of delta equals eps
    assert(delta == eps or delta == (eps * 1j))

    def fn_out():
        inp = tuple(prepped_input(a, i, x, input_idx, layout) if is_tensor_like(a) else a
                    for i, a in enumerate(_as_tuple(inputs)))
        return tuple(a.clone() for a in _as_tuple(fn(*inp)))

    orig = x[idx].item()
    x[idx] = orig - delta
    outa = fn_out()
    x[idx] = orig + delta
    outb = fn_out()
    x[idx] = orig
>>>>>>> 7434618e

    def compute(a, b):
        ret = (b - a) / (2 * norm_v)
        return ret.detach().reshape(-1)

    return tuple(compute(a, b) for (a, b) in zip(outa, outb))


<<<<<<< HEAD
def compute_numerical_jacobian_cols(jacobians_cols, delta, jvp_fn, input_is_complex, grad_out):
    # compute gradient only works for pure real or pure imaginary delta
    # for details on the algorithm used here, refer:
    # Section 3.5.3 https://arxiv.org/pdf/1701.00392.pdf
    # s = fn(z) where z = x for real valued input
    # and z = x + yj for complex valued input
    ds_dx_tup = jvp_fn(delta)

    if input_is_complex:            # C -> C, C -> R
        ds_dy_tup = jvp_fn(delta * 1j)
        for ds_dx, ds_dy in zip(ds_dx_tup, ds_dy_tup):
            # conjugate wirtinger derivative
            conj_w_d = 0.5 * (ds_dx + ds_dy * 1j)
            # wirtinger derivative
            w_d = 0.5 * (ds_dx - ds_dy * 1j)
            jacobians_cols.append(grad_out.conjugate() * conj_w_d + grad_out * w_d.conj())
    else:
        for ds_dx in ds_dx_tup:
            if ds_dx.is_complex():  # R -> C
                # w_d = conj_w_d = 0.5 * ds_dx
                # dL_dz_conj = 0.5 * [grad_out.conj() * ds_dx + grad_out * ds_dx.conj()]
                #            = 0.5 * [grad_out.conj() * ds_dx + (grad_out.conj() * ds_dx).conj()]
                #            = 0.5 * 2 * real(grad_out.conj() * ds_dx)
                #            = real(grad_out.conj() * ds_dx)
                jacobians_cols.append(torch.real(grad_out.conjugate() * ds_dx))
            else:                   # R -> R
                # skip if grad_out is complex but output is real
                if not isinstance(grad_out, complex):
                    jacobians_cols.append(ds_dx * grad_out)
                else:
                    jacobians_cols.append(None)


def combine_jacobian_cols(jacobians_cols, outputs, input, dim=None):
    jacobians = make_jacobians_with_outputs(outputs, input.dtype, input.device, dim=dim)
    for i, jacobian in enumerate(jacobians):
        for j, col in enumerate(jacobians_cols):
            jacobian[j] = col[i]
    return jacobians


def get_numerical_jacobian_for_input(fn, input, inputs, outputs, delta, eps, grad_out):
    """Computes the numerical jacobians wrt to a single input. Returns N jacobian
    tensors, where N is the number of outputs. Input must require grad.
    """
=======
def get_numerical_jacobian_helper(fn, input, input_idx, inputs, outputs, eps, grad_out):
    # Computes the numerical jacobians wrt to a single input. Returns N jacobian
    # tensors, where N is the number of outputs. Input must require grad.
>>>>>>> 7434618e
    assert input.requires_grad
    jacobian_cols: List[List[Optional[torch.Tensor]]] = []
    for x, idx, d_idx in iter_tensor(input):
<<<<<<< HEAD
        def wrapped_fn():
            if input.layout == torch._mkldnn:  # type: ignore # no attr _mkldnn
                # convert the dense tensor back to have mkldnn layout
                inp = [x.to_mkldnn()]
            elif input.layout == torch.sparse_coo:
                inp = [a.clone() for a in _as_tuple(inputs)]
            else:
                # x is a view into input and so this works
                inp = _as_tuple(inputs)
            return tuple(a.clone() for a in _as_tuple(fn(*inp)))

        entry = x[idx]

        def jvp_fn(delta):
            return compute_gradient(wrapped_fn, entry, delta, eps)
        jacobian_cols.append([])
        compute_numerical_jacobian_cols(jacobian_cols[d_idx], delta, jvp_fn, x.is_complex(), grad_out)
    return combine_jacobian_cols(jacobian_cols, outputs, input, dim=input.numel())
=======
        # compute gradient only works for pure real or pure imaginary delta
        # for details on the algorithm used here, refer:
        # Section 3.5.3 https://arxiv.org/pdf/1701.00392.pdf
        # s = fn(z) where z = x for real valued input
        # and z = x + yj for complex valued input
        ds_dx_tup = compute_gradient(fn, inputs, input_idx, x, idx, eps, eps, input.layout)
        if x.is_complex():  # C -> C, C -> R
            ds_dy_tup = compute_gradient(fn, inputs, input_idx, x, idx, eps * 1j, eps, input.layout)

            for ds_dx, ds_dy, d in zip(ds_dx_tup, ds_dy_tup, jacobians):
                # conjugate wirtinger derivative
                conj_w_d = 0.5 * (ds_dx + ds_dy * 1j)
                # wirtinger derivative
                w_d = 0.5 * (ds_dx - ds_dy * 1j)
                d[d_idx] = grad_out.conjugate() * conj_w_d + grad_out * w_d.conj()
        else:
            for ds_dx, d in zip(ds_dx_tup, jacobians):
                if ds_dx.is_complex():  # R -> C
                    # w_d = conj_w_d = 0.5 * ds_dx
                    # dL_dz_conj = 0.5 * [grad_out.conj() * ds_dx + grad_out * ds_dx.conj()]
                    #            = 0.5 * [grad_out.conj() * ds_dx + (grad_out.conj() * ds_dx).conj()]
                    #            = 0.5 * 2 * real(grad_out.conj() * ds_dx)
                    #            = real(grad_out.conj() * ds_dx)
                    d[d_idx] = torch.real(grad_out.conjugate() * ds_dx)
                else:   # R -> R
                    # skip if grad_out is complex but output is real
                    if not isinstance(grad_out, complex):
                        d[d_idx] = ds_dx * grad_out
    return jacobians
>>>>>>> 7434618e


def check_jacobians_equal(j1, j2, atol):
    # Check whether the max diff betwen two jacobians are within some tolerance `atol`
    for j1_x, j2_x in zip(j1, j2):
        if j1_x.numel() != 0 and (j1_x - j2_x).abs().max() > atol:
            return False
    return True


def combine_jacobian_rows(jacobians_rows, inputs, dim):
    out_jacobians = make_jacobians_with_inputs(inputs, dim)
    diff_input_list = list(iter_tensors(inputs, True))
    correct_grad_sizes = True
    correct_grad_types = True
    for i, rows in enumerate(jacobians_rows):
        inp = diff_input_list[i]
        out_jacobian = out_jacobians[i]
        for j, row in enumerate(rows):
            if row is not None and row.size() != inp.size():
                correct_grad_sizes = False
            elif row is not None and row.dtype != inp.dtype:
                correct_grad_types = False
            if row is None:
                out_jacobian[:, j].zero_()
            else:
                row_dense = row.to_dense() if not row.layout == torch.strided else row
                assert out_jacobian[:, j].numel() == row_dense.numel()
                out_jacobian[:, j] = row_dense.reshape(-1)
    return out_jacobians, correct_grad_sizes, correct_grad_types


def check_analytical_jacobian_attributes(inputs, output, nondet_tol, grad_out_scale, check_grad_dtypes,
                                         raise_exception, custom_vjp_fn=None):
    diff_input_list = list(iter_tensors(inputs, True))

    def backward_fn(grad_output):
        return torch.autograd.grad(output, diff_input_list, grad_output,
                                   retain_graph=True, allow_unused=True)
    vjp_fn = custom_vjp_fn if custom_vjp_fn is not None else backward_fn
    jacobians_rows = compute_analytical_jacobian_rows(vjp_fn, output.clone(), grad_out_scale)
    jacobians_rows_reentrant = compute_analytical_jacobian_rows(vjp_fn, output.clone(), grad_out_scale)
    
    dim = output.numel()
    jacobians, correct_grad_types, correct_grad_sizes = combine_jacobian_rows(jacobians_rows, inputs, dim)
    jacobians_reentrant, _, _ = combine_jacobian_rows(jacobians_rows_reentrant, inputs, dim)

    reentrant = check_jacobians_equal(jacobians, jacobians_reentrant, nondet_tol)

    complex_str = '(calculated using complex valued grad output) ' \
        if isinstance(grad_out_scale, complex) else ''

    def fail_test(msg):
        if raise_exception:
            raise RuntimeError(msg)

    if not correct_grad_types and check_grad_dtypes:
        fail_test(f'Gradient{complex_str} has dtype mismatch')
    if not correct_grad_sizes:
        fail_test(f'Analytical gradient{complex_str} has incorrect size')
    if not reentrant:
        fail_test(f'Backward{complex_str} is not reentrant, i.e., running backward with '
                  'same input and grad_output multiple times gives different values, '
                  'although analytical gradient matches numerical gradient. '
                  f'The tolerance for nondeterminism was {nondet_tol}.')
    failed = not (reentrant and correct_grad_sizes and correct_grad_types)
    return jacobians, failed


def compute_analytical_jacobian_rows(vjp_fn, sample_output, grad_out_scale):
    # Computes Jacobian row-by-row using backward function `vjp_fn` = v^T J
    # NB: this function does not assume vjp_fn(v) to return tensors with
    # the same number of elements for different v. This is checked when we
    # later combine the rows into a single tensor.
    grad_out_base = torch.zeros_like(sample_output, memory_format=torch.legacy_contiguous_format)
    flat_grad_out = grad_out_base.view(-1)
    # jacobians_rows[i][j] represents the jth row of the ith input
    jacobians_rows: List[List[Optional[torch.Tensor]]] = []

    for j in range(flat_grad_out.numel()):
        flat_grad_out.zero_()
        flat_grad_out[j] = grad_out_scale
        grad_inputs = vjp_fn(grad_out_base)
        for i, d_x in enumerate(grad_inputs):
            if j == 0:
                jacobians_rows.append([])
            jacobians_rows[i] += [d_x.clone() if isinstance(d_x, torch.Tensor) else None]
    return jacobians_rows


def check_inputs(fail_test, tupled_inputs, check_sparse_nnz) -> bool:
    if not check_sparse_nnz and any(t.is_sparse for t in tupled_inputs if isinstance(t, torch.Tensor)):
        return fail_test('gradcheck expects all tensor inputs are dense when check_sparse_nnz is set to False.')
    # Make sure that gradients are saved for at least one input
    any_input_requiring_grad = False
    for idx, inp in enumerate(tupled_inputs):
        if is_tensor_like(inp) and inp.requires_grad:
            if not (inp.dtype == torch.float64 or inp.dtype == torch.complex128):
                warnings.warn(
                    f'Input #{idx} requires gradient and '
                    'is not a double precision floating point or complex. '
                    'This check will likely fail if all the inputs are '
                    'not of double precision floating point or complex. ')
            content = inp._values() if inp.is_sparse else inp
            # TODO: To cover more problematic cases, replace stride = 0 check with
            # "any overlap in memory" once we have a proper function to check it.
            if content.layout is not torch._mkldnn:  # type: ignore
                if not all(st > 0 or sz <= 1 for st, sz in zip(content.stride(), content.size())):
                    raise RuntimeError(
                        f'The {idx}th input has a dimension with stride 0. gradcheck only '
                        'supports inputs that are non-overlapping to be able to '
                        'compute the numerical gradients correctly. You should call '
                        '.contiguous on the input before passing it to gradcheck.')
            any_input_requiring_grad = True
            inp.retain_grad()
    if not any_input_requiring_grad:
        raise ValueError(
            'gradcheck expects at least one input tensor to require gradient, '
            'but none of the them have requires_grad=True.')
    return True


def check_outputs(outputs) -> None:
    if any(t.is_sparse for t in outputs if isinstance(t, torch.Tensor)):
        # it is easier to call to_dense() on the sparse output than
        # to modify analytical jacobian
        raise ValueError('Sparse output is not supported at gradcheck yet. '
                         'Please call to_dense() on the output of fn for gradcheck.')
    if any(t.layout == torch._mkldnn for t in outputs if isinstance(t, torch.Tensor)):  # type: ignore
        raise ValueError('MKLDNN output is not supported at gradcheck yet. '
                         'Please call to_dense() on the output of fn for gradcheck.')


def check_no_differentiable_outputs(fail_test, func, inputs, func_out, eps) -> bool:
    # When there are no differentiable outputs, numerical gradient for a function is
    # expected to be zero.
    jacobians_inputs_outputs = get_numerical_jacobian(func, inputs, func_out, eps=eps)
    for jacobian_inputs in jacobians_inputs_outputs:
        for jacobian in jacobian_inputs:
            if torch.ne(jacobian, 0).sum() > 0:
                return fail_test('Numerical gradient for function expected to be zero')
    return True


FAILED_BATCHED_GRAD_MSG = """
gradcheck or gradgradcheck failed while testing batched gradient computation.
This could have been invoked in a number of ways (via a test that calls
gradcheck/gradgradcheck directly or via an autogenerated test).

If you are adding a new operator, please file an issue and then use one of the
workarounds. The workaround depends on how your test invokes gradcheck/gradgradcheck.
If the test
- manually invokes gradcheck/gradgradcheck, then call gradcheck/gradgradcheck
  with `check_batched_grad=False` as a keyword argument.
- is OpInfo-based (e.g., in test_ops.py), then modify the OpInfo for the test
  to have `check_batched_grad=False` and/or `check_batched_gradgrad=False`.
- is common_method_invocations-based, then add your test to the denylist
  EXCLUDE_BATCHED_GRAD_TESTS in test_autograd.py

If you're modifying an existing operator that supports batched grad computation,
or wish to make a new operator work with batched grad computation, please read
the following.

To compute batched grads (e.g., jacobians, hessians), we vmap over the backward
computation. The most common failure case is if there is a 'vmap-incompatible
operation' in the backward pass. Please see
NOTE: [How to write vmap-compatible backward formulas]
in the codebase for an explanation of how to fix this.
""".strip()

def get_failed_batched_grad_test_msg(output_idx, input_idx, res, exp):
    return f"""
For output {output_idx} and input {input_idx}:

{FAILED_BATCHED_GRAD_MSG}

Got:
{res}

Expected:
{exp}
""".strip()


def test_batched_grad(fail_test, input, output, output_idx) -> bool:
    # NB: test_batched_grad compares two autograd.grad invocations with a single
    # vmap(autograd.grad) invocation. It's not exactly a "gradcheck" in the
    # sense that we're not comparing an analytical jacobian with a numeric one,
    # but it is morally similar (we could have computed a full analytic jac
    # via vmap, but that is potentially slow)
    diff_input_list = list(iter_tensors(input, True))
    grad = functools.partial(torch.autograd.grad, output, diff_input_list, retain_graph=True, allow_unused=True)

    def vjp(v):
        results = grad(v)
        results = tuple(grad if grad is not None else
                        torch.zeros([], dtype=inp.dtype, device=inp.device).expand(inp.shape)
                        for grad, inp in zip(results, diff_input_list))
        return results

    grad_outputs = [torch.randn_like(output) for _ in range(2)]

    expected = [vjp(gO) for gO in grad_outputs]
    expected = [torch.stack(shards) for shards in zip(*expected)]

    # Squash warnings since these are expected to happen in most cases
    # NB: this doesn't work for CUDA tests: https://github.com/pytorch/pytorch/issues/50209
    with warnings.catch_warnings():
        warnings.filterwarnings("ignore", message="Batching rule not implemented")
        warnings.filterwarnings("ignore", message="torch.vmap is an experimental prototype")
        try:
            result = vmap(vjp)(torch.stack(grad_outputs))
        except RuntimeError as ex:
            # It's OK that we're not raising the error at the correct callsite.
            # That's because the callsite is always going to inside the Python
            # autograd.grad instead of the C++ traceback of what line in the
            # backward formula
            return fail_test(
                f'While computing batched gradients, got: {ex}\n\n{FAILED_BATCHED_GRAD_MSG}')

    for input_idx, (res, exp) in enumerate(zip(result, expected)):
        if torch.allclose(res, exp):
            continue
        return fail_test(get_failed_batched_grad_test_msg(output_idx, input_idx, res, exp))
    return True


def test_backward_mul_by_grad_output(fail_test, outputs, inputs, check_sparse_nnz) -> bool:
    # Tests that backward is multiplied by grad_output
    diff_input_list: List[torch.Tensor] = list(iter_tensors(inputs, True))
    if not diff_input_list:
        raise RuntimeError("no Tensors requiring grad found in input")
    grads_input = torch.autograd.grad(outputs, diff_input_list,
                                      [torch.zeros_like(o, memory_format=torch.legacy_contiguous_format) for o in outputs],
                                      allow_unused=True)
    for gi, di in zip(grads_input, diff_input_list):
        if gi is None:
            continue
        if isinstance(gi, torch.Tensor) and gi.layout != torch.strided:
            if gi.layout != di.layout:
                return fail_test('grad is incorrect layout (' + str(gi.layout) + ' is not ' + str(di.layout) + ')')
            if gi.layout == torch.sparse_coo:
                if gi.sparse_dim() != di.sparse_dim():
                    return fail_test('grad is sparse tensor, but has incorrect sparse_dim')
                if gi.dense_dim() != di.dense_dim():
                    return fail_test('grad is sparse tensor, but has incorrect dense_dim')
            gi = gi.to_dense()
            di = di.to_dense()

        if check_sparse_nnz:
            if not torch.allclose(gi, torch.zeros_like(gi)):
                return fail_test('backward not multiplied by grad_output')
        elif not gi.eq(0).all():
            return fail_test('backward not multiplied by grad_output')
        if gi.dtype != di.dtype or gi.device != di.device or gi.is_sparse != di.is_sparse:
            return fail_test("grad is incorrect type")
        if gi.size() != di.size():
            return fail_test('grad is incorrect size')
    return True


def test_undefined_grad(fail_test, func, outputs, inputs) -> bool:
    diff_input_list: List[torch.Tensor] = list(iter_tensors(inputs, True))
    if not diff_input_list:
        raise RuntimeError("no Tensors requiring grad found in input")

    def warn_bc_breaking():
        warnings.warn((
            'Backwards compatibility: New undefined gradient support checking '
            'feature is enabled by default, but it may break existing callers '
            'of this function. If this is true for you, you can call this '
            'function with "check_undefined_grad=False" to disable the feature'))

    def check_undefined_grad_support(output_to_check):
        grads_output = [torch.zeros_like(o, memory_format=torch.legacy_contiguous_format) for o in output_to_check]
        try:
            grads_input = torch.autograd.grad(output_to_check, diff_input_list,
                                              grads_output, allow_unused=True)
        except RuntimeError:
            warn_bc_breaking()
            return fail_test((
                'Expected backward function to handle undefined output grads. '
                'Please look at "Notes about undefined output gradients" in '
                '"tools/autograd/derivatives.yaml"'))

        for gi, i in zip(grads_input, diff_input_list):
            if (gi is not None) and (not gi.eq(0).all()):
                warn_bc_breaking()
                return fail_test((
                    'Expected all input grads to be undefined or zero when all output grads are undefined '
                    'or zero. Please look at "Notes about undefined output gradients" in '
                    '"tools/autograd/derivatives.yaml"'))
        return True

    # All backward functions must work properly if all output grads are undefined
    outputs_to_check = [[
        torch._C._functions.UndefinedGrad()(o) for o in _differentiable_outputs(func(*inputs))
        # This check filters out Tensor-likes that aren't instances of Tensor.
        if isinstance(o, torch.Tensor)
    ]]

    # If there are multiple output grads, we should be able to undef one at a time without error
    if len(outputs_to_check[0]) > 1:
        for undef_grad_idx in range(len(outputs)):
            output_to_check = _differentiable_outputs(func(*inputs))
            outputs_to_check.append([
                torch._C._functions.UndefinedGrad()(o) if idx == undef_grad_idx else o
                for idx, o in enumerate(output_to_check)])

    return all(check_undefined_grad_support(output) for output in outputs_to_check)


def _as_tuple(x):
    if isinstance(x, tuple):
        return x
    elif isinstance(x, list):
        return tuple(x)
    else:
        return x,


def _differentiable_outputs(x):
    return tuple(o for o in _as_tuple(x) if o.requires_grad)


def get_notallclose_msg(analytical, numerical, output_idx, input_idx, error_str='') -> str:
    return error_str + 'Jacobian mismatch for output %d with respect to input %d,\n' \
        'numerical:%s\nanalytical:%s\n' % (output_idx, input_idx, numerical, analytical)

def transpose(m):
    out: List[List[torch.Tensor]] = []
    for j in range(len(m[0])):
        out.append([])
        for i in range(len(m)):
            out[j].append(m[i][j])
    return out


# Note [VarArg of Tensors]
# ~~~~~~~~~~~~~~~~~~~~~~~~
# 'func' accepts a vararg of tensors, which isn't expressable in the type system at the moment.
# If https://mypy.readthedocs.io/en/latest/additional_features.html?highlight=callable#extended-callable-types is accepted,
# the '...' first argument of Callable can be replaced with VarArg(Tensor).
# For now, we permit any input.
# the '...' first argument of Callable can be replaced with VarArg(Tensor).
# For now, we permit any input.
def gradcheck(
    func: Callable[..., Union[_TensorOrTensors]],  # See Note [VarArg of Tensors]
    inputs: _TensorOrTensors,
    eps: float = 1e-6,
    atol: float = 1e-5,
    rtol: float = 1e-3,
    raise_exception: bool = True,
    check_sparse_nnz: bool = False,
    nondet_tol: float = 0.0,
    check_undefined_grad: bool = True,
    check_grad_dtypes: bool = False,
    check_batched_grad: bool = False,
) -> bool:
    r"""Check gradients computed via small finite differences against analytical
    gradients w.r.t. tensors in :attr:`inputs` that are of floating point or complex type
    and with ``requires_grad=True``.

    The check between numerical and analytical gradients uses :func:`~torch.allclose`.

    For complex functions, no notion of Jacobian exists. Gradcheck verifies if the numerical and
    analytical values of Wirtinger and Conjugate Wirtinger derivative are consistent. The gradient
    computation is done under the assumption that the overall function has a real valued output.
    For functions with complex output, gradcheck compares the numerical and analytical gradients
    for two values of :attr:`grad_output`: 1 and 1j. For more details, check out
    :ref:`complex_autograd-doc`.

    .. note::
        The default values are designed for :attr:`input` of double precision.
        This check will likely fail if :attr:`input` is of less precision, e.g.,
        ``FloatTensor``.

    .. warning::
       If any checked tensor in :attr:`input` has overlapping memory, i.e.,
       different indices pointing to the same memory address (e.g., from
       :func:`torch.expand`), this check will likely fail because the numerical
       gradients computed by point perturbation at such indices will change
       values at all other indices that share the same memory address.

    Args:
        func (function): a Python function that takes Tensor inputs and returns
            a Tensor or a tuple of Tensors
        inputs (tuple of Tensor or Tensor): inputs to the function
        eps (float, optional): perturbation for finite differences
        atol (float, optional): absolute tolerance
        rtol (float, optional): relative tolerance
        raise_exception (bool, optional): indicating whether to raise an exception if
            the check fails. The exception gives more information about the
            exact nature of the failure. This is helpful when debugging gradchecks.
        check_sparse_nnz (bool, optional): if True, gradcheck allows for SparseTensor input,
            and for any SparseTensor at input, gradcheck will perform check at nnz positions only.
        nondet_tol (float, optional): tolerance for non-determinism. When running
            identical inputs through the differentiation, the results must either match
            exactly (default, 0.0) or be within this tolerance.
        check_undefined_grad (bool, optional): if True, check if undefined output grads
            are supported and treated as zeros, for ``Tensor`` outputs.
        check_batched_grad (bool, optional): if True, check if we can compute
            batched gradients using prototype vmap support. Defaults to False.

    Returns:
        True if all differences satisfy allclose condition
    """
    def fail_test(msg):
        if raise_exception:
            raise RuntimeError(msg)
        return False

    tupled_inputs = _as_tuple(inputs)

    if not check_inputs(fail_test, tupled_inputs, check_sparse_nnz):
        return False

    func_out = func(*tupled_inputs)
    outputs = _differentiable_outputs(func_out)

    check_outputs(outputs)

    if not outputs:
        return check_no_differentiable_outputs(fail_test, func, tupled_inputs, _as_tuple(func_out), eps)

    numerical = transpose(get_numerical_jacobian(func, tupled_inputs, outputs, eps=eps))
    if any(isinstance(o, torch.Tensor) and o.is_complex() for o in _as_tuple(func_out)):
        numerical_from_imag_grad_out = transpose(get_numerical_jacobian(func, tupled_inputs, outputs, eps=eps, grad_out=1j))

    for i, o in enumerate(outputs):
        analytical, failed = check_analytical_jacobian_attributes(tupled_inputs, o, nondet_tol, 1.0,
                                                                  check_grad_dtypes, raise_exception)
        if failed:
            return False

        if o.is_complex():
            analytical_from_imag_grad_out, failed = check_analytical_jacobian_attributes(
                tupled_inputs, o, nondet_tol, 1j, check_grad_dtypes, raise_exception)
            if failed:
                return False

        inp_tensors = iter_tensors(tupled_inputs, True)

        for j, (a, n, inp) in enumerate(zip(analytical, numerical[i], inp_tensors)):
            if a.numel() != 0 or n.numel() != 0:
                if o.is_complex():    # C -> C, R -> C
                    if not torch.allclose(analytical_from_imag_grad_out[j], numerical_from_imag_grad_out[i][j], rtol, atol):
                        return fail_test(get_notallclose_msg(analytical_from_imag_grad_out[j],
                                                             numerical_from_imag_grad_out[i][j], i, j,
                                                             "Gradients failed to compare equal for grad output = 1j. "))
                if inp.is_complex():  # C -> R, C -> C
                    if not torch.allclose(a, n, rtol, atol):
                        return fail_test(get_notallclose_msg(a, n, i, j,
                                                             "Gradients failed to compare equal for grad output = 1. "))
                else:                 # R -> R, R -> C
                    if not torch.allclose(a, n, rtol, atol):
                        return fail_test(get_notallclose_msg(a, n, i, j))

        if check_batched_grad:
            if not test_batched_grad(fail_test, tupled_inputs, o, i):
                return False

    if not test_backward_mul_by_grad_output(fail_test, outputs, tupled_inputs, check_sparse_nnz):
        return False

    if check_undefined_grad:
        if not test_undefined_grad(fail_test, func, outputs, tupled_inputs):
            return False

    return True


def gradgradcheck(
    func: Callable[..., _TensorOrTensors],  # See Note [VarArg of Tensors]
    inputs: _TensorOrTensors,
    grad_outputs: Optional[_TensorOrTensors] = None,
    eps: float = 1e-6,
    atol: float = 1e-5,
    rtol: float = 1e-3,
    gen_non_contig_grad_outputs: bool = False,
    raise_exception: bool = True,
    nondet_tol: float = 0.0,
    check_undefined_grad: bool = True,
    check_grad_dtypes: bool = False,
    check_batched_grad: bool = False,
) -> bool:
    r"""Check gradients of gradients computed via small finite differences
    against analytical gradients w.r.t. tensors in :attr:`inputs` and
    :attr:`grad_outputs` that are of floating point or complex type and with
    ``requires_grad=True``.

    This function checks that backpropagating through the gradients computed
    to the given :attr:`grad_outputs` are correct.

    The check between numerical and analytical gradients uses :func:`~torch.allclose`.

    .. note::
        The default values are designed for :attr:`input` and
        :attr:`grad_outputs` of double precision. This check will likely fail if
        they are of less precision, e.g., ``FloatTensor``.

    .. warning::
       If any checked tensor in :attr:`input` and :attr:`grad_outputs` has
       overlapping memory, i.e., different indices pointing to the same memory
       address (e.g., from :func:`torch.expand`), this check will likely fail
       because the numerical gradients computed by point perturbation at such
       indices will change values at all other indices that share the same
       memory address.

    Args:
        func (function): a Python function that takes Tensor inputs and returns
            a Tensor or a tuple of Tensors
        inputs (tuple of Tensor or Tensor): inputs to the function
        grad_outputs (tuple of Tensor or Tensor, optional): The gradients with
            respect to the function's outputs.
        eps (float, optional): perturbation for finite differences
        atol (float, optional): absolute tolerance
        rtol (float, optional): relative tolerance
        gen_non_contig_grad_outputs (bool, optional): if :attr:`grad_outputs` is
            ``None`` and :attr:`gen_non_contig_grad_outputs` is ``True``, the
            randomly generated gradient outputs are made to be noncontiguous
        raise_exception (bool, optional): indicating whether to raise an exception if
            the check fails. The exception gives more information about the
            exact nature of the failure. This is helpful when debugging gradchecks.
        nondet_tol (float, optional): tolerance for non-determinism. When running
            identical inputs through the differentiation, the results must either match
            exactly (default, 0.0) or be within this tolerance. Note that a small amount
            of nondeterminism in the gradient will lead to larger inaccuracies in
            the second derivative.
        check_undefined_grad (bool, optional): if True, check if undefined output grads
            are supported and treated as zeros
        check_batched_grad (bool, optional): if True, check if we can compute
            batched gradients using prototype vmap support. Defaults to False.

    Returns:
        True if all differences satisfy allclose condition
    """
    tupled_inputs = _as_tuple(inputs)

    if grad_outputs is None:
        # If grad_outputs is not specified, create random Tensors of the same
        # shape, type, and device as the outputs
        def randn_like(x):
            y = torch.testing.randn_like(
                x if (x.is_floating_point() or x.is_complex()) else x.double(), memory_format=torch.legacy_contiguous_format)
            if gen_non_contig_grad_outputs:
                y = torch.testing.make_non_contiguous(y)
            return y.requires_grad_()
        outputs = _as_tuple(func(*tupled_inputs))
        tupled_grad_outputs = tuple(randn_like(x) for x in outputs)
    else:
        tupled_grad_outputs = _as_tuple(grad_outputs)

    num_outputs = len(tupled_grad_outputs)

    def new_func(*args):
        input_args = args[:-num_outputs]
        grad_outputs = args[-num_outputs:]
        outputs = _differentiable_outputs(func(*input_args))
        input_args = tuple(x for x in input_args if isinstance(x, torch.Tensor) and x.requires_grad)
        grad_inputs = torch.autograd.grad(outputs, input_args, grad_outputs, create_graph=True)
        return grad_inputs

    return gradcheck(
        new_func, tupled_inputs + tupled_grad_outputs, eps, atol, rtol, raise_exception,
        nondet_tol=nondet_tol, check_undefined_grad=check_undefined_grad,
        check_grad_dtypes=check_grad_dtypes, check_batched_grad=check_batched_grad)<|MERGE_RESOLUTION|>--- conflicted
+++ resolved
@@ -5,7 +5,7 @@
 import collections
 from itertools import product
 import warnings
-from typing import Callable, Union, Optional, Iterable, List, Tuple
+from typing import Callable, Union, Optional, Iterable, List, Tuple, Dict
 from torch._vmap_internals import vmap
 import functools
 
@@ -132,19 +132,15 @@
         outputs = _as_tuple(fn(inputs))
     if target is None:
         target = inputs
-<<<<<<< HEAD
-    for i, inp in enumerate(iter_tensors(target, True)):
-        if inp.layout == torch._mkldnn and len(inputs) != 1:  # type: ignore # no attr _mkldnn
-            raise ValueError('gradcheck currently only supports functions with 1 input, but got: ',
-                             len(inputs))
-        jacobians += [get_numerical_jacobian_for_input(fn, inp, inputs, outputs, eps, eps, grad_out)]
+    inp_indices = [i for i, a in enumerate(target) if is_tensor_like(a) and a.requires_grad]
+    for i, (inp, inp_idx) in enumerate(zip(iter_tensors(target, True), inp_indices)):
+        jacobians += [get_numerical_jacobian_for_input(fn, inp, inp_idx, inputs, outputs, eps, eps, grad_out)]
     return jacobians
 
 
 def compute_gradient(fn, entry, v, norm_v):
-    """Performs finite differencing by perturbing `entry` in-place by `v` and
-    returns the gradient of each of the outputs wrt to x at idx.
-    """
+    # Performs finite differencing by perturbing `entry` in-place by `v` and
+    # returns the gradient of each of the outputs wrt to x at idx.
     # we currently assume that the norm of delta equals eps
     # assert(v == norm_v or v == (norm_v * 1j))
 
@@ -155,51 +151,6 @@
     entry.copy_(orig + v)
     outb = fn()
     entry.copy_(orig)
-=======
-    inp_indices = [i for i, a in enumerate(target) if is_tensor_like(a) and a.requires_grad]
-    for i, (inp, inp_idx) in enumerate(zip(iter_tensors(target, True), inp_indices)):
-        jacobians += [get_numerical_jacobian_helper(fn, inp, inp_idx, inputs, outputs, eps, grad_out)]
-    return jacobians
-
-
-def prepped_input(input, input_idx, entry, entry_idx, original_layout):
-    # perform *almost* the inverse of what we do below in iter_tensors or
-    # get_fast_numerical_jacobian_for_input, i.e., change the tensors back to their
-    # original layout
-    if input.layout == torch._mkldnn:  # type: ignore # no attr _mkldnn
-        # Convert back to mkldnn
-        if input_idx == entry_idx:
-            return entry.to_mkldnn()
-        else:
-            return input
-    elif input.layout == torch.sparse_coo:
-        # entry is already a "cloned" version of the original tensor so we are
-        # safe to pass directly in this case
-        return input.clone()
-    else:
-        # We cannot use entry (input.data) if we want gradgrad to work because
-        # fn (in the gradgrad case) needs to compute grad wrt input
-        return input
-
-
-def compute_gradient(fn, inputs, input_idx, x, idx, delta, eps, layout):
-    # Perturbs inputs in-place by delta as to obtain the gradient
-    # of each of the outputs wrt to x at idx.
-    # we currently assume that the norm of delta equals eps
-    assert(delta == eps or delta == (eps * 1j))
-
-    def fn_out():
-        inp = tuple(prepped_input(a, i, x, input_idx, layout) if is_tensor_like(a) else a
-                    for i, a in enumerate(_as_tuple(inputs)))
-        return tuple(a.clone() for a in _as_tuple(fn(*inp)))
-
-    orig = x[idx].item()
-    x[idx] = orig - delta
-    outa = fn_out()
-    x[idx] = orig + delta
-    outb = fn_out()
-    x[idx] = orig
->>>>>>> 7434618e
 
     def compute(a, b):
         ret = (b - a) / (2 * norm_v)
@@ -208,7 +159,6 @@
     return tuple(compute(a, b) for (a, b) in zip(outa, outb))
 
 
-<<<<<<< HEAD
 def compute_numerical_jacobian_cols(jacobians_cols, delta, jvp_fn, input_is_complex, grad_out):
     # compute gradient only works for pure real or pure imaginary delta
     # for details on the algorithm used here, refer:
@@ -245,73 +195,52 @@
 def combine_jacobian_cols(jacobians_cols, outputs, input, dim=None):
     jacobians = make_jacobians_with_outputs(outputs, input.dtype, input.device, dim=dim)
     for i, jacobian in enumerate(jacobians):
-        for j, col in enumerate(jacobians_cols):
-            jacobian[j] = col[i]
+        for k, v in jacobians_cols.items():
+            jacobian[k] = v[i]
     return jacobians
 
 
-def get_numerical_jacobian_for_input(fn, input, inputs, outputs, delta, eps, grad_out):
-    """Computes the numerical jacobians wrt to a single input. Returns N jacobian
-    tensors, where N is the number of outputs. Input must require grad.
-    """
-=======
-def get_numerical_jacobian_helper(fn, input, input_idx, inputs, outputs, eps, grad_out):
+def prepped_input(input, input_idx, entry, entry_idx):
+    # perform *almost* the inverse of what we do below in iter_tensors or
+    # get_fast_numerical_jacobian_for_input, i.e., change the tensors back to their
+    # original layout
+    if input.layout == torch._mkldnn:  # type: ignore # no attr _mkldnn
+        # Convert back to mkldnn
+        if input_idx == entry_idx:
+            return entry.to_mkldnn()
+        else:
+            return input
+    elif input.layout == torch.sparse_coo:
+        # entry is already a "cloned" version of the original tensor so we are
+        # safe to pass directly in this case
+        return input.clone()
+    else:
+        # We cannot use entry (input.data) if we want gradgrad to work because
+        # fn (in the gradgrad case) needs to compute grad wrt input
+        return input
+
+
+def get_numerical_jacobian_for_input(fn, input, input_idx, inputs, outputs, delta, eps, grad_out):
     # Computes the numerical jacobians wrt to a single input. Returns N jacobian
     # tensors, where N is the number of outputs. Input must require grad.
->>>>>>> 7434618e
     assert input.requires_grad
-    jacobian_cols: List[List[Optional[torch.Tensor]]] = []
+    # We need a dictionary because for sparse inputs, d_idx aren't necessarily in order
+    jacobian_cols: Dict[int, List[Optional[torch.Tensor]]] = {}
+
     for x, idx, d_idx in iter_tensor(input):
-<<<<<<< HEAD
         def wrapped_fn():
-            if input.layout == torch._mkldnn:  # type: ignore # no attr _mkldnn
-                # convert the dense tensor back to have mkldnn layout
-                inp = [x.to_mkldnn()]
-            elif input.layout == torch.sparse_coo:
-                inp = [a.clone() for a in _as_tuple(inputs)]
-            else:
-                # x is a view into input and so this works
-                inp = _as_tuple(inputs)
+            inp = tuple(prepped_input(a, i, x, input_idx) if is_tensor_like(a) else a
+                        for i, a in enumerate(_as_tuple(inputs)))
             return tuple(a.clone() for a in _as_tuple(fn(*inp)))
 
         entry = x[idx]
 
         def jvp_fn(delta):
             return compute_gradient(wrapped_fn, entry, delta, eps)
-        jacobian_cols.append([])
+        jacobian_cols[d_idx] = []
         compute_numerical_jacobian_cols(jacobian_cols[d_idx], delta, jvp_fn, x.is_complex(), grad_out)
+
     return combine_jacobian_cols(jacobian_cols, outputs, input, dim=input.numel())
-=======
-        # compute gradient only works for pure real or pure imaginary delta
-        # for details on the algorithm used here, refer:
-        # Section 3.5.3 https://arxiv.org/pdf/1701.00392.pdf
-        # s = fn(z) where z = x for real valued input
-        # and z = x + yj for complex valued input
-        ds_dx_tup = compute_gradient(fn, inputs, input_idx, x, idx, eps, eps, input.layout)
-        if x.is_complex():  # C -> C, C -> R
-            ds_dy_tup = compute_gradient(fn, inputs, input_idx, x, idx, eps * 1j, eps, input.layout)
-
-            for ds_dx, ds_dy, d in zip(ds_dx_tup, ds_dy_tup, jacobians):
-                # conjugate wirtinger derivative
-                conj_w_d = 0.5 * (ds_dx + ds_dy * 1j)
-                # wirtinger derivative
-                w_d = 0.5 * (ds_dx - ds_dy * 1j)
-                d[d_idx] = grad_out.conjugate() * conj_w_d + grad_out * w_d.conj()
-        else:
-            for ds_dx, d in zip(ds_dx_tup, jacobians):
-                if ds_dx.is_complex():  # R -> C
-                    # w_d = conj_w_d = 0.5 * ds_dx
-                    # dL_dz_conj = 0.5 * [grad_out.conj() * ds_dx + grad_out * ds_dx.conj()]
-                    #            = 0.5 * [grad_out.conj() * ds_dx + (grad_out.conj() * ds_dx).conj()]
-                    #            = 0.5 * 2 * real(grad_out.conj() * ds_dx)
-                    #            = real(grad_out.conj() * ds_dx)
-                    d[d_idx] = torch.real(grad_out.conjugate() * ds_dx)
-                else:   # R -> R
-                    # skip if grad_out is complex but output is real
-                    if not isinstance(grad_out, complex):
-                        d[d_idx] = ds_dx * grad_out
-    return jacobians
->>>>>>> 7434618e
 
 
 def check_jacobians_equal(j1, j2, atol):
