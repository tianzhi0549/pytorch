import copy
from collections import namedtuple
import itertools
import random
import math
import os
import sys
import time
import tempfile
import unittest
from contextlib import contextmanager, suppress
from datetime import timedelta
from functools import reduce
from typing import Union, NamedTuple

import torch
import torch.cuda
import torch.distributed as dist
import torch.distributed.algorithms.ddp_comm_hooks.powerSGD_hook as powerSGD
from torch.distributed.algorithms.ddp_comm_hooks import quantization as quantization_hooks
from torch.distributed.algorithms.ddp_comm_hooks import default_hooks as default
from torch.utils.data.distributed import DistributedSampler
from torch.nn.parallel.distributed import _dump_DDP_relevant_env_vars
import torch.nn as nn
import torch.nn.functional as F
from torch.distributed.distributed_c10d import _get_default_group, AllreduceOptions, GroupMember
from torch.testing._internal.common_utils import FILE_SCHEMA
from torch.testing._internal.common_distributed import (
    MultiProcessTestCase,
    TEST_SKIPS,
    initialize_temp_directories,
    cleanup_temp_dir,
    simple_sparse_reduce_tests,
    skip_if_rocm,
    skip_if_small_worldsize,
    skip_if_lt_x_gpu,
    skip_if_no_gpu,
    require_n_gpus_for_nccl_backend,
    requires_nccl_version,
    captured_output,
)
from torch._utils_internal import TEST_MASTER_ADDR as MASTER_ADDR
from torch._utils_internal import TEST_MASTER_PORT as MASTER_PORT

try:
    import torchvision
    HAS_TORCHVISION = True
except ImportError:
    HAS_TORCHVISION = False

if sys.platform == 'win32':
    import msvcrt
else:
    import fcntl

class Foo:
    def __init__(self, x):
        # Can be tensor or int
        self.x = x

    def __eq__(self, other):
        def eq(value, other):
            if isinstance(value, torch.Tensor):
                return torch.equal(value, other)
            return value == other

        for attr, value in self.__dict__.items():
            other_value = other.__dict__[attr]
            if not eq(value, other_value):
                return False
        return True

f = Foo(10)
f.bar = 1

foo_cpu_tensor = Foo(torch.randn(3, 3))


COLLECTIVES_OBJECT_TEST_LIST = [
    {"key1": 3, "key2": 4, "key3": {"nested": True}},
    f,
    foo_cpu_tensor,
    "foo",
    [1, 2, True, "string", [4, 5, "nested"]],
]

# Allowlist of distributed backends where profiling collectives is supported.
PROFILING_SUPPORTED_BACKENDS = [
    dist.Backend.NCCL,
    dist.Backend.GLOO,
    dist.Backend.MPI,
]

# Allowlist of distributed backends where profiling is supported with use_cuda=True
CUDA_PROFILING_SUPPORTED_BACKENDS = [
    dist.Backend.GLOO,
    dist.Backend.MPI,
]

# Allowlist of distributed backends where profiling is supported for p2p ops
SEND_RECV_PROFILING_SUPPORTED_BACKENDS = [
    dist.Backend.MPI,
    dist.Backend.GLOO,
]

# Dummy NamedTuple data structures to test DDP support for NamedTuple types.
EXPECTED_FIELDS = ("a", "b")
TestNamedTupleInput_0 = namedtuple("NamedTuple", EXPECTED_FIELDS)

class TestNamedTupleInput_1(NamedTuple):
    a: torch.tensor
    b: torch.tensor

skipIfNoTorchVision = unittest.skipIf(not HAS_TORCHVISION, "no torchvision")

BACKEND = os.environ["BACKEND"]
INIT_METHOD = os.getenv("INIT_METHOD", "env://")

DEFAULT_TIMEOUT = 300
CUSTOMIZED_TIMEOUT = {"test_DistributedDataParallel": 500}

def get_profiling_event(postfix, profiler):
    return [
        event for event in profiler.function_events if event.name.endswith(postfix)
    ]

# Base error message substring on unfinished reductions.
ddp_prev_reduction_unfinished_str = "Expected to have finished reduction in the prior iteration"
# Error message substring when find_unused_parameters=True has not been passed
ddp_recommend_find_unused_params_str = "passing the keyword argument `find_unused_parameters=True`"
# Error message substring when find_unused_parameters=True is enabled
ddp_find_unused_params_enabled_str = "Since `find_unused_parameters=True` is enabled"
# Error message substring for possibility of not all model outputs being used
# in loss computation
ddp_outputs_not_used_in_loss_str = "`forward` function outputs participate in calculating loss"


class DDPUnevenTestInput(NamedTuple):
    name: str
    model: nn.Module
    inp: Union[torch.tensor, tuple]
    sync_interval: int


class _FC2(nn.Module):
    def __init__(self):
        super(_FC2, self).__init__()
        self.fc = nn.Linear(10, 50, bias=True)
        self.fc.bias.requires_grad = False

    def forward(self, x):
        x = self.fc(x)
        return x


class Net(nn.Module):
    def __init__(self):
        super(Net, self).__init__()
        self.fc1 = nn.Linear(2, 10, bias=False)
        self.fc2 = _FC2()
        self.fc3 = nn.Linear(50, 4, bias=False)
        self.relu = nn.ReLU()
        self.no_grad_param = nn.Parameter(torch.tensor([2, 2]).long(),
                                          requires_grad=False)

    def forward(self, x):
        x = self.relu(self.fc1(x))
        x = self.relu(self.fc2(x))
        x = self.fc3(x)
        return F.softmax(x, dim=1)

class LargeNet(nn.Module):
    def __init__(self):
        super(LargeNet, self).__init__()
        self.fc1 = nn.Linear(1000, 2000, bias=False)
        self.fc2 = nn.Linear(2000, 500, bias=False)

    def forward(self, x):
        x = self.fc1(x)
        x = self.fc2(x)
        return x

class Task(nn.Module):
    def __init__(self):
        super().__init__()
        self.p = nn.Parameter(torch.ones(2, 2))

    def forward(self, x):
        return self.p + x


class BatchNormNet(nn.Module):

    def __init__(self):
        super(BatchNormNet, self).__init__()
        self.fc1 = nn.Linear(2, 40, bias=False)
        self.bn = nn.BatchNorm1d(4)
        self.fc2 = nn.Linear(40, 4, bias=False)

    def forward(self, x):
        x = torch.reshape(self.fc1(x), (-1, 4, 10))
        x = self.bn(x)
        x = torch.reshape(x, (-1, 40))
        x = self.fc2(x)
        return F.softmax(x, dim=1)

class TwoLinLayerNet(nn.Module):

    def __init__(self):
        super().__init__()
        self.a = nn.Linear(10, 10, bias=False)
        self.b = nn.Linear(10, 10, bias=False)

    def forward(self, x):
        a = self.a(x)
        b = self.b(x)
        return (a, b)

class EmbeddingNet(nn.Module):

    def __init__(self, rank):
        super().__init__()
        embedding_dim = 500 if rank == 0 else 50
        self.embedding = nn.Embedding(
            num_embeddings=10,
            embedding_dim=embedding_dim
        )
        self.lin = nn.Linear(embedding_dim, 1)

    def forward(self, x):
        x = self.embedding(x)
        return self.lin(x)


DDP_NET = Net()
BN_NET = BatchNormNet()
ONLY_SBN_NET = nn.SyncBatchNorm(2, momentum=0.99)

def get_timeout(test_id):
    test_name = test_id.split(".")[-1]
    if test_name in CUSTOMIZED_TIMEOUT:
        return CUSTOMIZED_TIMEOUT[test_name]
    else:
        return DEFAULT_TIMEOUT

default_pg_timeout = 60
# These tests can run slowly and need additional time to complete, otherwise
# they would be taken down by NCCL_ASYNC_ERROR_HANDLING.
CUSTOM_PG_TIMEOUT = {
    "test_ddp_uneven_inputs": 300,
}


def require_backend(backends):
    if BACKEND not in backends:
        return unittest.skip("Test requires backend to be one of %s" % backends)
    return lambda func: func


def require_backends_available(backends):
    def check(backend):
        if backend == dist.Backend.GLOO:
            return dist.is_gloo_available()
        if backend == dist.Backend.NCCL:
            return dist.is_nccl_available()
        if backend == dist.Backend.MPI:
            return dist.is_mpi_available()
        return False
    if not all(check(dist.Backend(backend)) for backend in backends):
        return unittest.skip(
            "Test requires backends to be available %s" % backends)
    return lambda func: func


def require_world_size(world_size):
    if int(os.environ["WORLD_SIZE"]) < world_size:
        return unittest.skip("Test requires world size of %d" % world_size)
    return lambda func: func


def apply_hack_for_nccl():
    # This is a hack for a known NCCL issue using multiprocess
    # in conjunction with multiple threads to manage different GPUs which
    # may cause ncclCommInitRank to fail.
    # http://docs.nvidia.com/deeplearning/sdk/nccl-release-notes/rel_2.1.4.html#rel_2.1.4
    # It slows down the performance of collective operations.
    # Without this setting NCCL might throw unhandled error.
    os.environ["NCCL_MAX_NRINGS"] = "1"


@contextmanager
def _lock():
    TEMP_DIR = os.environ["TEMP_DIR"]
    lockfile = os.path.join(TEMP_DIR, "lockfile")
    with open(lockfile, "w") as lf:
        try:
            if sys.platform == 'win32':
                msvcrt.locking(lf.fileno(), msvcrt.LK_RLCK, 1)
                yield
            else:
                fcntl.flock(lf.fileno(), fcntl.LOCK_EX)
                yield
        finally:
            if sys.platform == 'win32':
                msvcrt.locking(lf.fileno(), msvcrt.LK_UNLCK, 1)
            else:
                fcntl.flock(lf.fileno(), fcntl.LOCK_UN)
            lf.close()


def _build_tensor(size, value=None, dtype=torch.float, device_id=None):
    if value is None:
        value = size
    if device_id is None:
        return torch.empty(size, size, size, dtype=dtype).fill_(value)
    else:
        return torch.empty(size, size, size, dtype=dtype).fill_(value).cuda(device_id)


def _build_multidim_tensor(dim, dim_size, value=None, dtype=torch.float):
    if value is None:
        value = size
    return torch.empty(size=[dim_size for _ in range(dim)], dtype=dtype).fill_(value)


class Barrier(object):
    barrier_id = 0

    @classmethod
    def init(cls):
        cls.barrier_id = 0
        barrier_dir = os.path.join(os.environ["TEMP_DIR"], "barrier")
        for f_name in os.listdir(barrier_dir):
            os.unlink(os.path.join(barrier_dir, f_name))

    @classmethod
    def sync(cls, wait_for=None, timeout=10):
        if wait_for is None:
            wait_for = dist.get_world_size()
        cls.barrier_id += 1
        barrier_dir = os.path.join(os.environ["TEMP_DIR"], "barrier")
        pid = str(os.getpid())
        barrier_file = os.path.join(barrier_dir, pid)
        with _lock():
            with open(barrier_file, "w") as f:
                f.write(str(cls.barrier_id))

        start_time = time.time()
        while True:
            arrived = 0
            with _lock():
                for f_name in os.listdir(barrier_dir):
                    with open(os.path.join(barrier_dir, f_name), "r") as f:
                        data = f.read()
                        if int(data) >= cls.barrier_id:
                            arrived += 1
            if arrived == wait_for:
                break

            if time.time() - start_time > timeout:
                raise RuntimeError("barrier timeout")
            time.sleep(0.1)


class TestDistBackend(MultiProcessTestCase):
    @classmethod
    def setUpClass(cls):
        os.environ["MASTER_ADDR"] = str(MASTER_ADDR)
        os.environ["MASTER_PORT"] = str(MASTER_PORT)
        # NCCL_BLOCKING_WAIT overrides NCCL_ASYNC_ERROR_HANDLING hence tests
        # such as test_batch_isend_irecv_nccl will test NCCL_BLOCKING_WAIT as
        # expected.
        os.environ["NCCL_ASYNC_ERROR_HANDLING"] = "1"
        super().setUpClass()

    def setUp(self):
        super().setUp()
        # initialize temp directories
        initialize_temp_directories()
        # initialize Barrier
        Barrier.init()
        # Skip return code checking for following tests as they are expected to
        # crash a process due to NCCL_ASYNC_ERROR_HANDLING.
        self.skip_return_code_checks = [
            self.test_ddp_model_diff_across_ranks.__wrapped__,
        ]

    def tearDown(self):
        cleanup_temp_dir()
        super().tearDown()

    @property
    def init_method(self):
        return "{}{file_name}".format(FILE_SCHEMA, file_name=self.file_name)

    @classmethod
    def _run(cls, rank, test_name, file_name, pipe, faulthandler_file_name):
        if BACKEND == 'nccl' and not torch.cuda.is_available():
            sys.exit(TEST_SKIPS['no_cuda'].exit_code)
        self = cls(test_name)
        self._register_fault_handler(faulthandler_file_name)
        self.rank = rank
        self.file_name = file_name

        if torch.cuda.is_available() and torch.cuda.device_count() < int(self.world_size):
            sys.exit(TEST_SKIPS['multi-gpu'].exit_code)
        try:
            pg_timeout_seconds = CUSTOM_PG_TIMEOUT.get(
                test_name, default_pg_timeout
            )
            timeout = timedelta(seconds=pg_timeout_seconds)
            dist.init_process_group(
                init_method=self.init_method,
                backend=BACKEND,
                world_size=int(self.world_size),
                rank=self.rank,
                timeout=timeout,
            )
        except RuntimeError as e:
            if "recompile" in e.args[0]:
                sys.exit(TEST_SKIPS["backend_unavailable"].exit_code)

            raise

        # Execute barrier prior to running test to ensure that every process
        # has finished initialization and that the following test
        # immediately exiting due to a skip doesn't cause flakiness.
        self._barrier()

        self.run_test(test_name, pipe)
        self._barrier()
        dist.destroy_process_group()
        sys.exit(0)

    # Needed since MultiProcessTestCase assumes a world_size of 4, but we
    # run these tests under other various world_sizes.
    @property
    def world_size(self):
        return os.environ["WORLD_SIZE"]


class DistributedTest:
    class _DistTestBase:
        def _barrier(self, *args, **kwargs):
            Barrier.sync(*args, **kwargs)

        def _init_group_test(self, **kwargs):
            group = [1, 2]
            group_id = dist.new_group(group, **kwargs)
            rank = dist.get_rank()
            if rank not in group:
                return ([], None, rank)

            return (group, group_id, rank)

        def _init_full_group_test(self, **kwargs):
            group = list(range(0, dist.get_world_size()))
            group_id = dist.new_group(**kwargs)
            rank = dist.get_rank()
            return (group, group_id, rank)

        def _init_global_test(self):
            group = list(range(0, dist.get_world_size()))
            group_id = dist.group.WORLD
            rank = dist.get_rank()
            return (group, group_id, rank)

        # HELPER FOR MULTIGPU TESTS
        def _init_multigpu_helper(self):
            """Multigpu tests are designed to simulate the multi nodes with multi
            GPUs on each node. Nccl backend requires equal #GPUs in each process.
            On a single node, all visible GPUs are evenly
            divided to subsets, each process only uses a subset.
            """
            nGPUs = torch.cuda.device_count()
            world_size = dist.get_world_size()
            visible_devices = range(nGPUs)

            if BACKEND == "nccl":
                apply_hack_for_nccl()

            # If rank is lesser than or equal to number of available GPU's
            # then each rank can be mapped to corresponding GPU.
            nGPUs_per_process = 1
            if world_size > nGPUs:
                nGPUs_per_process = nGPUs // world_size
            rank_to_GPU = {
                i: list(
                    visible_devices[i * nGPUs_per_process: (i + 1) * nGPUs_per_process]
                )
                for i in range(world_size)
            }
            return rank_to_GPU

        def test_dump_DDP_relevant_env_vars(self):
            with captured_output() as (out, _):
                _dump_DDP_relevant_env_vars()
                lines = out.getvalue().splitlines()

            def format_line(var):
                return "env:%s=%s" % (var, os.environ[var] if var in os.environ else "N/A")

            # Check relevant env vars
            vars = [
                "MASTER_ADDR",
                "MASTER_PORT",
                "WORLD_SIZE",
                "NCCL_TOPO_DUMP_FILE",  # N/A
            ]
            for var in vars:
                line = format_line(var)
                self.assertIn(line, lines)
            # Check irrelevant env vars
            vars = [
                "xxx",
                "yyy",
                "zzz",
            ]
            for var in vars:
                line = format_line(var)
                self.assertNotIn(line, lines)

        # GET RANK
        def test_get_rank(self):
            test_dir = os.path.join(os.environ["TEMP_DIR"], "test_dir")
            pid = str(os.getpid())
            num_processes = dist.get_world_size()
            with open(os.path.join(test_dir, pid), "w") as f:
                f.write(str(dist.get_rank()))

            self._barrier()

            all_ranks = set()
            for f_name in os.listdir(test_dir):
                with open(os.path.join(test_dir, f_name), "r") as f:
                    all_ranks.add(int(f.read()))
            self.assertEqual(len(all_ranks), num_processes)

            self._barrier()

            if dist.get_rank() == 0:
                for f_name in os.listdir(test_dir):
                    os.unlink(os.path.join(test_dir, f_name))

            self._barrier()

        def test_get_backend(self):
            if dist.get_world_size() > 2:
                group = [1, 2]
            else:
                group = [0, 1]
            group_id = dist.new_group(group)
            backend_str = BACKEND.lower()
            self.assertEqual(dist.get_backend(), backend_str)
            if dist.get_rank() in group:
                self.assertEqual(dist.get_backend(group_id), backend_str)
            else:
                with self.assertRaisesRegex(RuntimeError, "Invalid process group specified"):
                    dist.get_backend(group_id)

        def test_Backend_enum_class(self):
            # test parsing
            backend = BACKEND.lower()
            self.assertEqual(dist.Backend(BACKEND.upper()), backend)
            self.assertEqual(dist.Backend(BACKEND), backend)
            with self.assertRaisesRegex(ValueError, "Invalid backend: 'undefined'"):
                dist.Backend("undefined")
            with self.assertRaisesRegex(ValueError, "Invalid backend: 'xYz'"):
                dist.Backend("xYz")
            with self.assertRaises(ValueError):
                dist.Backend(None)
            with self.assertRaises(ValueError):
                dist.Backend(3)
            with self.assertRaises(ValueError):
                dist.Backend(["gloo"])

        # Test destroy
        def test_destroy_group(self):
            if dist.get_world_size() > 2:
                group = [1, 2]
            else:
                group = [0, 1]
            group_id = dist.new_group(group)
            self._barrier()
            dist.destroy_process_group(group_id)

        # Test get rank and size of group
        def test_get_rank_size_group(self):
            if dist.get_world_size() > 2:
                group = [1, 2]
            else:
                group = [0, 1]
            group_id = dist.new_group(group)
            if dist.get_rank() in group:
                self.assertEqual(dist.get_world_size(group_id), 2)
                self.assertTrue(dist.get_rank(group_id) in list(range(2)))
            else:
                self.assertEqual(dist.get_world_size(group_id), -1)
                self.assertEqual(dist.get_rank(group_id), -1)

        # Test destroy full groups
        def test_destroy_full_group(self):
            _, group_id, _ = self._init_full_group_test()
            self._barrier()
            dist.destroy_process_group(group_id)

        # Test get rank and size of full group
        def test_get_rank_size_full_group(self):
            _, group_id, _ = self._init_full_group_test()
            self.assertEqual(dist.get_world_size(group_id), dist.get_world_size())
            self.assertEqual(dist.get_rank(group_id), dist.get_rank())

        def _test_barrier_timeout(self, group_id, timeout):
            local_rank = dist.get_rank(group_id)

            # Only execute barrier on rank == 0, causing it to timeout
            if local_rank == 0:
                expected_time = time.time() + timeout.total_seconds()
                with self.assertRaisesRegex(Exception, " (Timed out|closed|timeout) "):
                    dist.barrier(group_id)
                self.assertGreaterEqual(time.time(), expected_time)
            else:
                time.sleep(timeout.total_seconds())

        @unittest.skipIf(BACKEND != "gloo", "Only gloo backend supports timeouts")
        @unittest.skipIf(
            not INIT_METHOD.startswith("file://"),
            "Requires file:// initialization method. " +
            "Both tcp:// and env:// rely on the TCP store for which "
            "reinitialization has proven racy."
        )
        def test_barrier_timeout_global(self):
            dist.destroy_process_group()

            # Explicitly pass world size to the barrier because we've
            # just destroyed any state in torch.distributed.
            self._barrier(wait_for=int(os.environ["WORLD_SIZE"]))

            # Reinitialize global process group
            timeout = timedelta(seconds=1)
            dist.init_process_group(
                init_method=INIT_METHOD,
                backend=BACKEND,
                world_size=int(os.environ["WORLD_SIZE"]),
                rank=self.rank,
                timeout=timeout,
            )
            self._test_barrier_timeout(dist.group.WORLD, timeout)

        @skip_if_small_worldsize
        @unittest.skipIf(BACKEND != "gloo", "Only gloo backend supports timeouts")
        def test_barrier_timeout_group(self):
            timeout = timedelta(seconds=5)
            _, group_id, _ = self._init_group_test(timeout=timeout)
            if group_id is not None:
                self._test_barrier_timeout(group_id, timeout)

        @unittest.skipIf(BACKEND != "gloo", "Only gloo backend supports timeouts")
        def test_barrier_timeout_full_group(self):
            timeout = timedelta(seconds=1)
            _, group_id, _ = self._init_full_group_test(timeout=timeout)
            if group_id is not None:
                self._test_barrier_timeout(group_id, timeout)

        # This test helper can only be used when using the Gloo or NCCL backend
        # **and** both the Gloo and NCCL backends are available.
        # See the @skip annotations below.
        def _test_group_override_backend(self, initializer):
            if BACKEND == "gloo":
                new_backend = "nccl"
            if BACKEND == "nccl":
                new_backend = "gloo"

            group, group_id, rank = initializer(backend=new_backend)
            if group_id is None:
                return

            if new_backend == "gloo":
                self.assertTrue(isinstance(group_id, dist.ProcessGroupGloo))
            if new_backend == "nccl":
                self.assertTrue(isinstance(group_id, dist.ProcessGroupNCCL))

            self.assertEqual(rank, group[dist.get_rank(group_id)])
            self.assertEqual(len(group), dist.get_world_size(group_id))

            # Pin device (so we avoid NCCL race conditions/deadlocks).
            group_rank = dist.get_rank(group_id)
            torch.cuda.set_device(group_rank)

            # Run broadcast of CUDA tensor (so it works for both Gloo and NCCL).
            tensor = _build_tensor(2, value=group_rank).cuda()
            dist.broadcast(tensor, src=group[0], group=group_id)
            self.assertEqual(_build_tensor(2, value=0), tensor.to("cpu"))

        @require_backend({"gloo", "nccl"})
        @require_backends_available({"gloo", "nccl"})
        @require_world_size(3)
        @skip_if_lt_x_gpu(2)
        def test_backend_group(self):
            self._test_group_override_backend(self._init_group_test)

        @require_backend({"gloo", "nccl"})
        @require_backends_available({"gloo", "nccl"})
        @skip_if_lt_x_gpu(3)
        def test_backend_full_group(self):
            self._test_group_override_backend(self._init_full_group_test)

        # NCCL Batch SEND RECV
        @skip_if_no_gpu
        @unittest.skipIf(BACKEND != "nccl", "NCCL Batch Send Recv Only")
        @requires_nccl_version(2700, "Need NCCL 2.7+ for send/recv")
        def test_batch_isend_irecv_nccl(self):
            self._barrier()
            rank = dist.get_rank()
            rank_to_GPU = self._init_multigpu_helper()
            device_id = rank_to_GPU[rank][0]
            torch.cuda.set_device(device_id)
            p2p_op_list = []

            for val in ["1", "0"]:
                os.environ["NCCL_BLOCKING_WAIT"] = val
                for src in range(0, dist.get_world_size()):
                    send_tensor = _build_tensor(rank + 1, device_id=device_id)
                    recv_tensor = _build_tensor(src + 1, value=-1, device_id=device_id)
                    recv_op = dist.P2POp(dist.irecv, recv_tensor, src)
                    p2p_op_list.append(recv_op)
                    send_op = dist.P2POp(dist.isend, send_tensor, src)
                    p2p_op_list.append(send_op)

                reqs = dist.batch_isend_irecv(p2p_op_list)
                for req in reqs:
                    req.wait()

            self._barrier()

        @skip_if_no_gpu
        @unittest.skipIf(BACKEND != "nccl", "NCCL Batch Send Recv Only")
        @requires_nccl_version(2700, "Need NCCL 2.7+ for send/recv")
        def test_batch_isend_irecv_self_nccl(self):
            self._barrier()
            rank = dist.get_rank()
            rank_to_GPU = self._init_multigpu_helper()
            device_id = rank_to_GPU[rank][0]
            p2p_op_list = []

            if rank == 0:
                send_tensor = _build_tensor(rank + 1, device_id=device_id)
                recv_tensor = _build_tensor(rank + 1, value=-1, device_id=device_id)
                recv_op = dist.P2POp(dist.irecv, recv_tensor, 0)
                p2p_op_list.append(recv_op)
                send_op = dist.P2POp(dist.isend, send_tensor, 0)
                p2p_op_list.append(send_op)

                reqs = dist.batch_isend_irecv(p2p_op_list)
                for req in reqs:
                    req.wait()

            self._barrier()

        @skip_if_no_gpu
        @skip_if_small_worldsize
        @unittest.skipIf(BACKEND != "nccl", "NCCL Batch Send Recv Only")
        @requires_nccl_version(2700, "Need NCCL 2.7+ for send/recv")
        def test_batch_isend_irecv_no_rank_zero_nccl(self):
            self._barrier()
            rank = dist.get_rank()
            rank_to_GPU = self._init_multigpu_helper()
            device_id = rank_to_GPU[rank][0]
            torch.cuda.set_device(device_id)
            p2p_op_list = []

            if rank == 1:
                peer = 2
            elif rank == 2:
                peer = 1

            if rank in [1, 2]:
                send_tensor = _build_tensor(rank + 1, device_id=device_id)
                recv_tensor = _build_tensor(peer + 1, value=-1, device_id=device_id)
                recv_op = dist.P2POp(dist.irecv, recv_tensor, peer)
                p2p_op_list.append(recv_op)
                send_op = dist.P2POp(dist.isend, send_tensor, peer)
                p2p_op_list.append(send_op)

                reqs = dist.batch_isend_irecv(p2p_op_list)
                for req in reqs:
                    req.wait()


            self._barrier()

        # GLOO Batch SEND RECV CPU
        @unittest.skipIf(BACKEND != "gloo", "GLOO Batch Send Recv CPU")
        def test_batch_isend_irecv_gloo(self):
            self._barrier()
            rank = dist.get_rank()
            p2p_op_list = []

            for src in range(0, dist.get_world_size()):
                if src == rank:
                    continue
                send_tensor = _build_tensor(rank + 1)
                recv_tensor = _build_tensor(src + 1, value=-1)
                recv_op = dist.P2POp(dist.irecv, recv_tensor, src)
                p2p_op_list.append(recv_op)
                send_op = dist.P2POp(dist.isend, send_tensor, src)
                p2p_op_list.append(send_op)

            reqs = dist.batch_isend_irecv(p2p_op_list)
            for req in reqs:
                req.wait()

            self._barrier()

        # GLOO Batch SEND RECV CPU with provided tags
        @unittest.skipIf(BACKEND != "gloo", "GLOO Batch Send Recv CPU")
        def test_batch_isend_irecv_gloo_tags(self):
            self._barrier()
            rank = dist.get_rank()
            p2p_op_list = []

            for src in range(0, dist.get_world_size()):
                if src == rank:
                    continue
                send_tensor = _build_tensor(rank + 1)
                recv_tensor = _build_tensor(src + 1, value=-1)
                recv_op = dist.P2POp(dist.irecv, recv_tensor, src, tag=src)
                p2p_op_list.append(recv_op)
                send_op = dist.P2POp(dist.isend, send_tensor, src, tag=rank)
                p2p_op_list.append(send_op)

            reqs = dist.batch_isend_irecv(p2p_op_list)
            for req in reqs:
                req.wait()

            self._barrier()

        # NCCL Batch SEND RECV Tensor Error
        @unittest.skipIf(BACKEND != "nccl", "NCCL Batch Send Recv Only")
        @requires_nccl_version(2700, "Need NCCL 2.7+ for send/recv")
        def test_batch_isend_irecv_tensor_err(self):
            self._barrier()
            rank = dist.get_rank()
            if rank == 0:
                rank_to_GPU = self._init_multigpu_helper()
                device_id = rank_to_GPU[rank][0]
                with self.assertRaisesRegex(
                    RuntimeError, "Tensors must be CUDA and dense"
                ):
                    send_tensor = _build_tensor(rank + 1)
                    send_op = dist.P2POp(dist.isend, send_tensor, 1)
                    req = dist.batch_isend_irecv([send_op])
                    req.wait()

        # NCCL Batch SEND RECV Op Error
        @unittest.skipIf(BACKEND != "nccl", "NCCL Batch Send Recv Only")
        @requires_nccl_version(2700, "Need NCCL 2.7+ for send/recv")
        def test_batch_isend_irecv_op_err(self):
            self._barrier()
            rank = dist.get_rank()
            if rank == 0:
                rank_to_GPU = self._init_multigpu_helper()
                device_id = rank_to_GPU[rank][0]
                with self.assertRaisesRegex(
                    RuntimeError, "^Invalid ``op``"
                ):
                    send_tensor = _build_tensor(rank + 1, device_id=device_id)
                    send_op = dist.P2POp(dist.broadcast, send_tensor, 1)
                    req = dist.batch_isend_irecv([send_op])
                    req.wait()

        # NCCL Batch SEND RECV p2p_op_list Error
        @unittest.skipIf(BACKEND != "nccl", "NCCL Batch Send Recv Only")
        @requires_nccl_version(2700, "Need NCCL 2.7+ for send/recv")
        def test_batch_isend_irecv_op_list_err(self):
            self._barrier()
            rank = dist.get_rank()
            if rank == 0:
                rank_to_GPU = self._init_multigpu_helper()
                device_id = rank_to_GPU[rank][0]
                with self.assertRaisesRegex(
                    RuntimeError, "^Invalid ``p2p_op_list``"
                ):
                    send_tensor = _build_tensor(rank + 1)
                    req = dist.batch_isend_irecv([1, 2])
                    req.wait()

        # NCCL Batch SEND RECV Mixed Backend Error
        @unittest.skipIf(BACKEND != "nccl", "NCCL Batch Send Recv Only")
        @requires_nccl_version(2700, "Need NCCL 2.7+ for send/recv")
        def test_batch_isend_irecv_mixed_backend_err(self):
            self._barrier()
            rank = dist.get_rank()
            rank_to_GPU = self._init_multigpu_helper()
            device_id = rank_to_GPU[rank][0]
            group_gloo = dist.new_group(ranks=[0, 1], backend="gloo")
            group_nccl = dist.new_group(ranks=[0, 1], backend="nccl")
            if rank == 0:
                with self.assertRaisesRegex(
                    RuntimeError, "All groups need to use the same backend"
                ):
                    send_tensor = _build_tensor(rank + 1)
                    send_op_gloo = dist.P2POp(dist.isend, send_tensor, 1, group_gloo)
                    send_op_nccl = dist.P2POp(dist.isend, send_tensor, 1, group_nccl)
                    req = dist.batch_isend_irecv([send_op_gloo, send_op_nccl])
                    req.wait()

        # NCCL SEND RECV
        @skip_if_no_gpu
        @unittest.skipIf(BACKEND != "nccl", "NCCL Send Recv Only")
        @requires_nccl_version(2700, "Need NCCL 2.7+ for send/recv")
        def test_send_recv_nccl(self):
            rank = dist.get_rank()
            rank_to_GPU = self._init_multigpu_helper()
            device_id = rank_to_GPU[rank][0]
            torch.cuda.set_device(device_id)

            tensor = _build_tensor(rank + 1, device_id=device_id)

            for src in range(0, dist.get_world_size()):
                if src == rank:
                    # Send mode
                    for dst in range(0, dist.get_world_size()):
                        if dst == rank:
                            continue
                        dist.send(tensor, dst)
                else:
                    # Recv mode
                    expected_tensor = _build_tensor(src + 1)
                    output_tensor = _build_tensor(src + 1, value=-1, device_id=device_id)
                    dist.recv(output_tensor, src)
                    self.assertEqual(output_tensor, expected_tensor)

            self._barrier()

        # SEND RECV
        @unittest.skipIf(BACKEND == "nccl", "Nccl does not support send/recv")
        def test_send_recv(self):
            rank = dist.get_rank()
            send_size = rank + 1
            tensor = _build_tensor(send_size)
            with torch.autograd.profiler.profile(record_shapes=True) as prof:
                for src in range(0, dist.get_world_size()):
                    if src == rank:
                        # Send mode
                        for dst in range(0, dist.get_world_size()):
                            if dst == rank:
                                continue
                            dist.send(tensor, dst)
                    else:
                        # Recv mode
                        recv_size = src + 1
                        expected_tensor = _build_tensor(recv_size)
                        output_tensor = _build_tensor(recv_size, value=-1)
                        dist.recv(output_tensor, src)
                        self.assertEqual(output_tensor, expected_tensor)

                self._barrier()

            backend = dist.get_backend()
            if backend in SEND_RECV_PROFILING_SUPPORTED_BACKENDS:
                for event_name in [f"{backend}:send", f"{backend}:recv"]:
                    events = get_profiling_event(event_name, prof)
                    # Each rank sends/recvs from all other ranks.
                    event_count = sum(e.count for e in events)
                    expected_event_count = dist.get_world_size() - 1
                    self.assertEqual(event_count, expected_event_count)
                    # Event order is not deterministic, so simply assert their shape
                    # is found in the following list.
                    expected_shapes = [
                        [[rank + 1] * 3] for rank in range(dist.get_world_size())
                    ]
                    for event in events:
                        self.assertTrue(event.input_shapes in expected_shapes)

        # SEND RECV ANY SOURCE
        @unittest.skipIf(
            BACKEND == "nccl", "Nccl does not support send/recv from any source"
        )
        def test_send_recv_any_source(self):
            rank = dist.get_rank()
            send_recv_size = 10
            tensor = _build_tensor(send_recv_size, value=rank)
            recv_ranks = list()
            irecv_ranks = list()

            with torch.autograd.profiler.profile(record_shapes=True) as prof:
                for dst in range(0, dist.get_world_size()):
                    if dst == rank:
                        # Recv mode
                        for dst in range(0, dist.get_world_size()):
                            if dst == rank:
                                continue

                            for recv in ["recv", "irecv"]:
                                output_tensor = _build_tensor(send_recv_size, value=-1)

                                if recv == "recv":
                                    sender = dist.recv(output_tensor)
                                    recv_ranks.append(sender)
                                elif recv == "irecv":
                                    work = dist.irecv(output_tensor)
                                    work.wait()
                                    sender = work._source_rank()
                                    irecv_ranks.append(sender)

                                # Assert the scalar value "sender" that should be
                                # equal to the rank of the sender is equal to all
                                # values in the received tensor.
                                self.assertTrue(output_tensor.eq(sender).all())
                    else:
                        # Send mode
                        dist.send(tensor, dst)  # recv
                        dist.send(tensor, dst)  # irecv

            backend = dist.get_backend()
            if backend in SEND_RECV_PROFILING_SUPPORTED_BACKENDS:
                for event_name in [f"{backend}:send", f"{backend}:recvAnySource"]:
                    events = get_profiling_event(event_name, prof)
                    # Each rank sends/recvs from other rank twice.
                    self.assertEqual(sum(event.count for event in events), 2 * (dist.get_world_size() - 1))
                    for event in events:
                        self.assertEqual(event.input_shapes, [[send_recv_size] * 3])

            # Each rank would have 2 * (world_size - 1) sends, verify that
            # globally we receive the same amount on the other end.
            recv_ranks_tensor = torch.cat((torch.tensor(recv_ranks), torch.tensor(irecv_ranks)), 0)
            global_recv_ranks = [torch.empty_like(recv_ranks_tensor) for _ in range(dist.get_world_size())]
            dist.all_gather(global_recv_ranks, recv_ranks_tensor)
            global_recv_ranks_list = []
            for tensor in global_recv_ranks:
                global_recv_ranks_list += tensor.tolist()

            from itertools import groupby
            global_recv_ranks_list.sort()
            frequency = [len(list(group)) for key, group in groupby(global_recv_ranks_list)]
            self.assertEqual(dist.get_world_size(), len(frequency))
            self.assertEqual([2 * (dist.get_world_size() - 1)] * dist.get_world_size(), frequency)
            self._barrier()

        # SEND RECV WITH TAG
        @unittest.skipIf(BACKEND == "nccl", "Nccl does not support send/recv")
        def test_send_recv_with_tag(self):
            rank = dist.get_rank()
            world_size = dist.get_world_size()
            send_recv_size = 10
            tensor = _build_tensor(send_recv_size, value=rank)
            with torch.autograd.profiler.profile(record_shapes=True) as prof:
                for dst in range(0, world_size):
                    if dst == rank:
                        # Recv mode
                        for src in range(0, world_size):
                            if src == rank:
                                continue
                            output_tensor = _build_tensor(send_recv_size, value=-1)
                            dist.recv(output_tensor, src, tag=src)
                            self.assertTrue(output_tensor.eq(src).all())
                    else:
                        # Send mode
                        dist.send(tensor, dst, tag=rank)

            backend = dist.get_backend()
            if backend in SEND_RECV_PROFILING_SUPPORTED_BACKENDS:
                for event_name in [f"{backend}:send", f"{backend}:recv"]:
                    events = get_profiling_event(event_name, prof)
                    # Each rank sends/recvs from all other ranks
                    event_count = sum(e.count for e in events)
                    expected_event_count = dist.get_world_size() - 1
                    self.assertEqual(event_count, expected_event_count)
                    for event in events:
                        self.assertEqual(event.name, event_name)
                        self.assertEqual(event.input_shapes, [[send_recv_size] * 3])

        # ISEND
        @unittest.skipIf(BACKEND == "nccl", "Nccl does not support isend")
        def test_isend(self):
            rank = dist.get_rank()
            world_size = dist.get_world_size()
            with torch.autograd.profiler.profile(record_shapes=True) as prof:
                if rank == 0:
                    requests = [
                        dist.isend(_build_tensor(dest, 10), dest)
                        for dest in range(1, world_size)
                    ]
                    for request in requests:
                        request.wait()
                        self.assertTrue(request.is_completed())
                else:
                    tensor = _build_tensor(rank, -1)
                    dist.recv(tensor, 0)
                    self.assertEqual(tensor, _build_tensor(rank, 10))

                self._barrier()

            backend = dist.get_backend()
            if backend in SEND_RECV_PROFILING_SUPPORTED_BACKENDS:
                expected_event_name = f"{backend}:send" if rank == 0 else f"{backend}:recv"
                events = get_profiling_event(expected_event_name, prof)
                event_count = sum(e.count for e in events)
                expected_count = dist.get_world_size() - 1 if rank == 0 else 1
                self.assertEqual(expected_count, event_count)
                # Event ordering is not guaranteed, so simply ensure the shapes are
                # found in the following map.
                expected_shapes = {
                    r: [[r] * 3] for r in range(1, dist.get_world_size())
                }
                for event in events:
                    self.assertEqual(event.name, expected_event_name)
                    if rank == 0:
                        self.assertTrue(event.input_shapes in expected_shapes.values())
                    else:
                        self.assertEqual(event.input_shapes, expected_shapes[rank])

        # IRECV
        @unittest.skipIf(BACKEND == "nccl", "Nccl does not support irecv")
        def test_irecv(self):
            rank = dist.get_rank()
            world_size = dist.get_world_size()

            if rank == 0:
                expected_tensors = [_build_tensor(src, -1) for src in range(1, world_size)]
                requests = [
                    dist.irecv(expected_tensors[src - 1], src)
                    for src in range(1, world_size)
                ]

                for src in range(1, world_size):
                    requests[src - 1].wait()
                    self.assertTrue(requests[src - 1].is_completed())
                    self.assertEqual(expected_tensors[src - 1], _build_tensor(src, 10))
            else:
                tensor = _build_tensor(rank, 10)
                dist.send(tensor, 0)

            self._barrier()

        # BROADCAST
        def _test_broadcast_helper(
            self, group, group_id, rank, cuda=False, rank_to_GPU=None, with_options=False
        ):
            for dtype, value, requires_cuda in [
                (torch.float, -1e-10, False),
                (torch.double, -1e-100, False),
                (torch.half, -0.1, True),
                (torch.int8, -2, False),
                (torch.uint8, 129, False),
                (torch.int, -1e5, False),
                (torch.long, -1e15, False),
            ]:
                if requires_cuda and not cuda:
                    continue
                for src in group:
                    expected_tensor = _build_tensor(src + 1, value, dtype)
                    if cuda:
                        expected_tensor = expected_tensor.cuda(rank_to_GPU[rank][0])
                    if rank == src:
                        if with_options:
                            opts = dist.BroadcastOptions()
                            opts.rootTensor = 0
                            opts.rootRank = src
                            self.call_dist_op(":broadcast", True, group_id.broadcast, [expected_tensor], opts)
                        else:
                            self.call_dist_op(":broadcast", False, dist.broadcast, expected_tensor, src, group_id)
                    else:
                        tensor = _build_tensor(src + 1, -1, dtype)
                        if cuda:
                            tensor = tensor.cuda(rank_to_GPU[rank][0])
                        if with_options:
                            opts = dist.BroadcastOptions()
                            opts.rootTensor = 0
                            opts.rootRank = src
                            self.call_dist_op(":broadcast", True, group_id.broadcast, [tensor], opts)
                        else:
                            self.call_dist_op(":broadcast", False, dist.broadcast, tensor, src, group_id)
                        self.assertEqual(tensor.size(), expected_tensor.size())
                        self.assertEqual(tensor.ne(expected_tensor).max(), torch.tensor(False))

            self._barrier()

        @unittest.skipIf(BACKEND == "nccl", "Nccl does not support CPU tensors")
        def test_broadcast(self):
            group, group_id, rank = self._init_global_test()
            self._test_broadcast_helper(group, group_id, rank)

        @unittest.skipIf(
            BACKEND != "gloo" and BACKEND != "nccl",
            "Only Gloo and Nccl backend supports CUDA allReduce",
        )
        @skip_if_no_gpu
        def test_broadcast_cuda(self):
            group, group_id, rank = self._init_global_test()
            rank_to_GPU = self._init_multigpu_helper()
            self._test_broadcast_helper(group, group_id, rank, True, rank_to_GPU)

        @skip_if_small_worldsize
        @unittest.skipIf(BACKEND == "nccl", "Nccl does not support CPU tensors")
        def test_broadcast_group(self):
            group, group_id, rank = self._init_group_test()
            self._test_broadcast_helper(group, group_id, rank)

        @unittest.skipIf(BACKEND == "nccl", "Nccl does not support CPU tensors")
        def test_broadcast_full_group(self):
            group, group_id, rank = self._init_full_group_test()
            self._test_broadcast_helper(group, group_id, rank)

        @unittest.skipIf(
            BACKEND != "nccl",
            "Only NCCL backend supports high priority stream",
        )
        @skip_if_no_gpu
        def test_nccl_high_priority_stream(self):
            group, _, rank = self._init_global_test()
            rank_to_GPU = self._init_multigpu_helper()

            new_port = str(MASTER_PORT + 1)
            os.environ['MASTER_PORT'] = new_port
            gen_iterator = dist.rendezvous('env://', rank, dist.get_world_size())
            store, rank, size = next(gen_iterator)
            store = dist.PrefixStore(new_port, store)

            opts = dist.ProcessGroupNCCL.Options()
            opts.is_high_priority_stream = False
            group_id = dist.ProcessGroupNCCL(store, rank, size, opts)

            self._test_broadcast_helper(group, group_id, rank, True, rank_to_GPU, True)

        # REDUCE
        def _test_reduce_helper(
            self,
            group,
            group_id,
            rank,
            op,
            master_value,
            worker_value,
            expected_value,
            cuda=False,
            rank_to_GPU=None,
        ):
            for src in group:
                tensor = _build_tensor(src + 1).fill_(master_value if rank == src else worker_value)
                if cuda:
                    tensor = tensor.cuda(rank_to_GPU[rank][0])
                self.call_dist_op(":reduce", False, dist.reduce, tensor, src, op, group_id, tensor_shapes=[tensor.shape])
                if rank == src:
                    self.assertEqual(tensor, _build_tensor(src + 1, expected_value))

            self._barrier()

        @unittest.skipIf(BACKEND == "nccl", "Nccl does not support CPU tensors")
        def test_reduce_sum(self):
            group, group_id, rank = self._init_global_test()
            self._test_reduce_helper(
                group,
                group_id,
                rank,
                dist.ReduceOp.SUM,
                2,
                10,
                2 + (10 * (len(group) - 1)),
            )

        @unittest.skipIf(BACKEND != "nccl", "Only Nccl supports CUDA reduce")
        @skip_if_no_gpu
        def test_reduce_sum_cuda(self):
            group, group_id, rank = self._init_global_test()
            rank_to_GPU = self._init_multigpu_helper()
            self._test_reduce_helper(
                group,
                group_id,
                rank,
                dist.ReduceOp.SUM,
                2,
                10,
                2 + 10 * (len(group) - 1),
                True,
                rank_to_GPU,
            )

        @unittest.skipIf(BACKEND == "nccl", "Nccl does not support CPU tensors")
        def test_reduce_product(self):
            group, group_id, rank = self._init_global_test()
            self._test_reduce_helper(
                group,
                group_id,
                rank,
                dist.ReduceOp.PRODUCT,
                2,
                10,
                reduce((lambda x, y: x * y), [10] * (len(group) - 1), 2),
            )

        @unittest.skipIf(BACKEND == "nccl", "Nccl does not support CPU tensors")
        def test_reduce_min(self):
            group, group_id, rank = self._init_global_test()
            self._test_reduce_helper(group, group_id, rank, dist.ReduceOp.MIN, 1010, 1, 1)

        @unittest.skipIf(BACKEND == "nccl", "Nccl does not support CPU tensors")
        def test_reduce_max(self):
            group, group_id, rank = self._init_global_test()
            self._test_reduce_helper(group, group_id, rank, dist.ReduceOp.MAX, -1, 10, 10)

        @unittest.skipIf(BACKEND == "nccl", "Nccl does not support CPU tensors")
        @skip_if_small_worldsize
        def test_reduce_group_sum(self):
            group, group_id, rank = self._init_group_test()
            self._test_reduce_helper(
                group,
                group_id,
                rank,
                dist.ReduceOp.SUM,
                2,
                10,
                2 + (10 * (len(group) - 1)),
            )

        @unittest.skipIf(BACKEND == "nccl", "Nccl does not support CPU tensors")
        @skip_if_small_worldsize
        def test_reduce_group_product(self):
            group, group_id, rank = self._init_group_test()
            self._test_reduce_helper(
                group,
                group_id,
                rank,
                dist.ReduceOp.PRODUCT,
                2,
                10,
                reduce((lambda x, y: x * y), [10] * (len(group) - 1), 2),
            )

        @unittest.skipIf(BACKEND == "nccl", "Nccl does not support CPU tensors")
        @skip_if_small_worldsize
        def test_reduce_group_min(self):
            group, group_id, rank = self._init_group_test()
            self._test_reduce_helper(group, group_id, rank, dist.ReduceOp.MIN, 1010, 1, 1)

        @unittest.skipIf(BACKEND == "nccl", "Nccl does not support CPU tensors")
        @skip_if_small_worldsize
        def test_reduce_group_max(self):
            group, group_id, rank = self._init_group_test()
            self._test_reduce_helper(group, group_id, rank, dist.ReduceOp.MAX, -1, 10, 10)

        @unittest.skipIf(BACKEND == "nccl", "Nccl does not support CPU tensors")
        def test_reduce_full_group_sum(self):
            group, group_id, rank = self._init_full_group_test()
            self._test_reduce_helper(
                group,
                group_id,
                rank,
                dist.ReduceOp.SUM,
                2,
                10,
                2 + (10 * (len(group) - 1)),
            )

        @unittest.skipIf(BACKEND == "nccl", "Nccl does not support CPU tensors")
        def test_reduce_full_group_product(self):
            group, group_id, rank = self._init_full_group_test()
            self._test_reduce_helper(
                group,
                group_id,
                rank,
                dist.ReduceOp.PRODUCT,
                2,
                10,
                reduce((lambda x, y: x * y), [10] * (len(group) - 1), 2),
            )

        @unittest.skipIf(BACKEND == "nccl", "Nccl does not support CPU tensors")
        def test_reduce_full_group_min(self):
            group, group_id, rank = self._init_full_group_test()
            self._test_reduce_helper(group, group_id, rank, dist.ReduceOp.MIN, 1010, 1, 1)

        @unittest.skipIf(BACKEND == "nccl", "Nccl does not support CPU tensors")
        def test_reduce_full_group_max(self):
            group, group_id, rank = self._init_full_group_test()
            self._test_reduce_helper(group, group_id, rank, dist.ReduceOp.MAX, -1, 10, 10)

        # REDUCE TWICE
        def _test_reduce_twice_helper(
            self,
            group,
            group_id,
            rank,
            op,
            master_value,
            worker_value,
            expected_value,
            cuda=False,
            rank_to_GPU=None,
        ):
            for src in group:
                tensors = [_build_tensor(src + 1).fill_(master_value if rank == src else worker_value) for i in range(2)]
                if cuda:
                    for i in range(2):
                        tensors[i] = tensors[i].cuda(rank_to_GPU[rank][0])
                self.call_dist_op(
                    ":reduce",
                    False,
                    dist.reduce,
                    tensors[0],
                    src,
                    op,
                    group_id,
                    secondary_op_call=lambda: dist.reduce(tensors[1], src, op, group_id),
                    tensor_shapes=[tensors[0].shape]
                )
                if rank == src:
                    for tensor in tensors:
                        self.assertEqual(tensor, _build_tensor(src + 1, expected_value))

            self._barrier()

        @unittest.skipIf(BACKEND == "nccl", "Nccl does not support CPU tensors")
        def test_reduce_sum_twice(self):
            group, group_id, rank = self._init_global_test()
            self._test_reduce_twice_helper(
                group,
                group_id,
                rank,
                dist.ReduceOp.SUM,
                2,
                10,
                2 + (10 * (len(group) - 1)),
            )

        @unittest.skipIf(BACKEND != "nccl", "Only Nccl supports CUDA reduce")
        @skip_if_no_gpu
        def test_reduce_sum_cuda_twice(self):
            group, group_id, rank = self._init_global_test()
            rank_to_GPU = self._init_multigpu_helper()
            self._test_reduce_twice_helper(
                group,
                group_id,
                rank,
                dist.ReduceOp.SUM,
                2,
                10,
                2 + 10 * (len(group) - 1),
                True,
                rank_to_GPU,
            )


        @skip_if_no_gpu
        @require_backend({"gloo", "nccl"})
        def test_all_reduce_result_cuda(self):
            group, group_id, rank = self._init_global_test()
            rank_to_GPU = self._init_multigpu_helper()
            for src in group:
                if rank == src:
                    tensor = _build_tensor(src + 1, 2)
                else:
                    tensor = _build_tensor(src + 1, 10)
                tensor = tensor.cuda(rank_to_GPU[rank][0])

                opts = AllreduceOptions()
                opts.reduceOp = dist.ReduceOp.SUM

                if group_id == GroupMember.WORLD:
                    work = _get_default_group().allreduce([tensor], opts)
                else:
                    work = group_id.allreduce([tensor], opts)


                if BACKEND == "gloo":
                    # Calling result right the work is finished should throw exception.
                    # Here we have a race condition, we may not assume the work is not
                    # finished by the time we run next lines.
                    try:
                        with self.assertRaisesRegex(
                                RuntimeError,
                                "Work needs to be completed before calling result"):
                            work.result()
                    except AssertionError:
                        # Exception was not raised, ensure is_completed()
                        self.assertTrue(work.is_completed())

                    work.wait()
                    result = work.result()
                else:
                    # In case of NCCL we should be able to retrieve pointer to the result
                    # even before work is finished.
                    result = work.result()
                    work.wait()

                expected_value = 2 + (10 * (len(group) - 1))
                self.assertEqual(result, [_build_tensor(src + 1, expected_value)])
            self._barrier()

        def call_dist_op(
            self,
            profiling_title_postfix,
            is_async,
            op,
            *args,
            expect_event=True,
            secondary_op_call=None,
            profile_cuda=False,
            tensor_shapes=None,
            **kwargs,
        ):
            op_calls = [lambda: op(*args, **kwargs)]
            if secondary_op_call is not None:
                op_calls.append(secondary_op_call)

            with torch.autograd.profiler.profile(
                use_cuda=profile_cuda, record_shapes=True
            ) as prof:
                works = [op_call() for op_call in op_calls]
                if is_async:
                    for work in works:
                        work.wait()

            def get_event(postfix):
                return [event for event in prof.function_events if event.name.endswith(postfix)]

            if expect_event and dist.get_backend() in PROFILING_SUPPORTED_BACKENDS:
                events = get_event(profiling_title_postfix)
                self.assertEqual(len(events), len(op_calls))
                for e in events:
                    self.assertEqual(e.count, 1)
                    self.assertGreaterEqual(e.cpu_time, 0)
                    # Verify tensor shapes if given
                    if tensor_shapes is not None:
                        self.assertEqual(e.input_shapes, tensor_shapes, f"event shape: {e.input_shapes} vs tensor {tensor_shapes}")

        # ALL REDUCE
        def _test_all_reduce_helper(
            self,
            group,
            group_id,
            rank,
            op,
            master_value,
            worker_value,
            expected_value,
            cuda=False,
            rank_to_GPU=None,
            dtype=torch.float,
            async_op=False,
        ):
            for src in group:
                curr_value = master_value if rank == src else worker_value

                tensor = _build_tensor(src + 1, dtype=dtype).fill_(curr_value)
                if cuda:
                    tensor = tensor.cuda(rank_to_GPU[rank][0])
                if tensor.dtype == torch.complex64:
                    tensor_shapes = [torch.view_as_real(tensor).shape]
                else:
                    tensor_shapes = [tensor.shape]
                self.call_dist_op(
                    ":all_reduce",
                    async_op,
                    dist.all_reduce,
                    tensor,
                    op,
                    group_id,
                    async_op=async_op,
                    tensor_shapes=tensor_shapes
                )
                # Currently, only Gloo backend has profiling tested with CUDA enabled.
                # Only run cuda profiling test for one rank to speed up since
                # running with different src_rank does not affect the correctness.
                if (
                    src == 0
                    and cuda
                    and dist.get_backend() in CUDA_PROFILING_SUPPORTED_BACKENDS
                ):
                    self.call_dist_op(
                        ":all_reduce",
                        async_op,
                        dist.all_reduce,
                        tensor,
                        op,
                        group_id,
                        async_op=async_op,
                        profile_cuda=True,
                        tensor_shapes=tensor_shapes,
                    )

            self._barrier()

        @unittest.skipIf(BACKEND == "nccl", "Nccl does not support CPU tensors")
        def test_all_reduce_sum(self):
            group, group_id, rank = self._init_global_test()
            self._test_all_reduce_helper(
                group,
                group_id,
                rank,
                dist.ReduceOp.SUM,
                2,
                10,
                2 + (10 * (len(group) - 1)),
            )

        @unittest.skipIf(BACKEND == "nccl", "Nccl does not support CPU tensors")
        def test_all_reduce_sum_async(self):
            group, group_id, rank = self._init_global_test()
            self._test_all_reduce_helper(
                group,
                group_id,
                rank,
                dist.ReduceOp.SUM,
                2,
                10,
                2 + (10 * (len(group) - 1)),
                async_op=True
            )

        @unittest.skipIf(
            BACKEND != "gloo" and BACKEND != "nccl",
            "Only Gloo and NCCL backends will have CUDA allReduce tested",
        )
        @skip_if_no_gpu
        def test_all_reduce_sum_cuda(self):
            group, group_id, rank = self._init_global_test()
            rank_to_GPU = self._init_multigpu_helper()
            self._test_all_reduce_helper(
                group,
                group_id,
                rank,
                dist.ReduceOp.SUM,
                2,
                10,
                2 + (10 * (len(group) - 1)),
                True,
                rank_to_GPU,
            )

        @unittest.skipIf(
            BACKEND != "gloo" and BACKEND != "nccl",
            "Only Gloo and NCCL backends will have CUDA allReduce tested",
        )
        @skip_if_no_gpu
        def test_all_reduce_sum_cuda_async(self):
            group, group_id, rank = self._init_global_test()
            rank_to_GPU = self._init_multigpu_helper()
            self._test_all_reduce_helper(
                group,
                group_id,
                rank,
                dist.ReduceOp.SUM,
                2,
                10,
                2 + (10 * (len(group) - 1)),
                True,
                rank_to_GPU,
                async_op=True
            )

        @unittest.skipIf(BACKEND == "nccl", "Nccl does not support CPU tensors")
        def test_all_reduce_sum_complex(self):
            group, group_id, rank = self._init_global_test()
            self._test_all_reduce_helper(
                group,
                group_id,
                rank,
                dist.ReduceOp.SUM,
                complex(2, 3),
                complex(10, 11),
                complex(2, 3) + (complex(10, 11) * (len(group) - 1)),
                dtype=torch.cfloat,
            )

        @unittest.skipIf(BACKEND == "nccl", "Nccl does not support CPU tensors")
        def test_all_reduce_complex_unsupported_ops(self):
            unsupported_ops = [dist.ReduceOp.MAX, dist.ReduceOp.MIN, dist.ReduceOp.PRODUCT,
                               dist.ReduceOp.BAND, dist.ReduceOp.BOR, dist.ReduceOp.BXOR]
            group, group_id, rank = self._init_global_test()
            for unsupported_op in unsupported_ops:
                with self.assertRaisesRegex(RuntimeError, "all_reduce does not support"):
                    dist.all_reduce(_build_tensor(1, dtype=torch.cfloat), unsupported_op, group_id)

        @unittest.skipIf(
            BACKEND != "gloo" and BACKEND != "nccl",
            "Only Gloo and NCCL backends will have CUDA allReduce tested",
        )
        @skip_if_no_gpu
        def test_all_reduce_sum_cuda_complex(self):
            group, group_id, rank = self._init_global_test()
            rank_to_GPU = self._init_multigpu_helper()
            self._test_all_reduce_helper(
                group,
                group_id,
                rank,
                dist.ReduceOp.SUM,
                complex(2, 3),
                complex(10, 11),
                complex(2, 3) + (complex(10, 11) * (len(group) - 1)),
                True,
                rank_to_GPU,
                dtype=torch.cfloat,
            )

        @unittest.skipIf(BACKEND == "nccl", "Nccl does not support CPU tensors")
        def test_all_reduce_product(self):
            group, group_id, rank = self._init_global_test()
            self._test_all_reduce_helper(
                group,
                group_id,
                rank,
                dist.ReduceOp.PRODUCT,
                2,
                10,
                reduce((lambda x, y: x * y), [10] * (len(group) - 1), 2),
            )

        @unittest.skipIf(BACKEND == "nccl", "Nccl does not support CPU tensors")
        def test_all_reduce_min(self):
            group, group_id, rank = self._init_global_test()
            self._test_all_reduce_helper(
                group, group_id, rank, dist.ReduceOp.MIN, 1010, 1, 1
            )

        @unittest.skipIf(BACKEND == "nccl", "Nccl does not support CPU tensors")
        def test_all_reduce_max(self):
            group, group_id, rank = self._init_global_test()
            self._test_all_reduce_helper(
                group, group_id, rank, dist.ReduceOp.MAX, -1, 10, 10
            )

        @skip_if_small_worldsize
        @unittest.skipIf(BACKEND == "nccl", "Nccl does not support CPU tensors")
        def test_all_reduce_group_sum(self):
            group, group_id, rank = self._init_group_test()
            self._test_all_reduce_helper(
                group,
                group_id,
                rank,
                dist.ReduceOp.SUM,
                2,
                10,
                2 + (10 * (len(group) - 1)),
            )

        @skip_if_small_worldsize
        @unittest.skipIf(BACKEND == "nccl", "Nccl does not support CPU tensors")
        def test_all_reduce_group_product(self):
            group, group_id, rank = self._init_group_test()
            self._test_all_reduce_helper(
                group,
                group_id,
                rank,
                dist.ReduceOp.PRODUCT,
                2,
                10,
                reduce((lambda x, y: x * y), [10] * (len(group) - 1), 2),
            )

        @skip_if_small_worldsize
        @unittest.skipIf(BACKEND == "nccl", "Nccl does not support CPU tensors")
        def test_all_reduce_group_min(self):
            group, group_id, rank = self._init_group_test()
            self._test_all_reduce_helper(
                group, group_id, rank, dist.ReduceOp.MIN, 1010, 1, 1
            )

        @skip_if_small_worldsize
        @unittest.skipIf(BACKEND == "nccl", "Nccl does not support CPU tensors")
        def test_all_reduce_group_max(self):
            group, group_id, rank = self._init_group_test()
            self._test_all_reduce_helper(
                group, group_id, rank, dist.ReduceOp.MAX, -1, 10, 10
            )

        @unittest.skipIf(BACKEND == "nccl", "Nccl does not support CPU tensors")
        def test_all_reduce_full_group_sum(self):
            group, group_id, rank = self._init_full_group_test()
            self._test_all_reduce_helper(
                group,
                group_id,
                rank,
                dist.ReduceOp.SUM,
                2,
                10,
                2 + (10 * (len(group) - 1)),
            )

        @unittest.skipIf(BACKEND == "nccl", "Nccl does not support CPU tensors")
        def test_all_reduce_full_group_product(self):
            group, group_id, rank = self._init_full_group_test()
            self._test_all_reduce_helper(
                group,
                group_id,
                rank,
                dist.ReduceOp.PRODUCT,
                2,
                10,
                reduce((lambda x, y: x * y), [10] * (len(group) - 1), 2),
            )

        @unittest.skipIf(BACKEND == "nccl", "Nccl does not support CPU tensors")
        def test_all_reduce_full_group_min(self):
            group, group_id, rank = self._init_full_group_test()
            self._test_all_reduce_helper(
                group, group_id, rank, dist.ReduceOp.MIN, 1010, 1, 1
            )

        @unittest.skipIf(BACKEND == "nccl", "Nccl does not support CPU tensors")
        def test_all_reduce_full_group_max(self):
            group, group_id, rank = self._init_full_group_test()
            self._test_all_reduce_helper(
                group, group_id, rank, dist.ReduceOp.MAX, -1, 10, 10
            )

        # SPARSE ALL REDUCE
        def _test_sparse_all_reduce_sum(self, fn):
            group, group_id, rank = self._init_global_test()

            tests = simple_sparse_reduce_tests(
                rank,
                dist.get_world_size(),
                num_inputs=1)
            for (inputs, outputs) in tests:
                tensors = [fn(input) for input in inputs]
                dist.all_reduce(tensors[0], dist.ReduceOp.SUM, group_id)
                self.assertEqual(tensors[0], outputs[0])

        @unittest.skipIf(BACKEND != "gloo", "Only Gloo backend support sparse all reduce")
        def test_sparse_all_reduce_sum(self):
            self._test_sparse_all_reduce_sum(lambda t: t)

        @unittest.skipIf(BACKEND != "gloo", "Only Gloo backend support sparse all reduce")
        @skip_if_no_gpu
        def test_sparse_all_reduce_sum_cuda(self):
            self._test_sparse_all_reduce_sum(lambda t: t.clone().cuda())

        # ALL REDUCE - COALESCED
        @staticmethod
        def _all_reduce_coalesced_sum_test_cases(group_size):
            return (
                [2, 3, complex(2, 3)],
                [10, 11, complex(10, 11)],
                [2 + 10 * (group_size - 1), 3 + 11 * (group_size - 1), complex(2, 3) + complex(10, 11) * (group_size - 1)],
                [torch.float, torch.float, torch.cfloat],
            )

        @staticmethod
        def _all_reduce_coalesced_product_test_cases(group_size):
            return (
                [1, 2],
                [3, 4],
                [1 * 3 ** (group_size - 1), 2 * 4 ** (group_size - 1)],
                [torch.float, torch.float],
            )

        @staticmethod
        def _all_reduce_coalesced_min_test_cases(group_size):
            return (
                [1, 4],
                [2, 3],
                [1, 3],
                [torch.float, torch.float],
            )

        @staticmethod
        def _all_reduce_coalesced_max_test_cases(group_size):
            return (
                [1, 4],
                [2, 3],
                [2, 4],
                [torch.float, torch.float],
            )

        @unittest.skipIf(BACKEND == "nccl", "Nccl does not support CPU tensors")
        def test_all_reduce_coalesced_max_complex_unsupported(self):
            group, group_id, rank = self._init_global_test()
            with self.assertRaisesRegex(RuntimeError, "all_reduce does not support"):
                dist.all_reduce_coalesced([_build_tensor(1, dtype=torch.cfloat)], dist.ReduceOp.MAX, group_id)

        def _test_all_reduce_coalesced_helper(
            self,
            group,
            group_id,
            rank,
            op,
            cuda=False,
            rank_to_GPU=None,
        ):
            test_case_func = {
                dist.ReduceOp.SUM: self._all_reduce_coalesced_sum_test_cases,
                dist.ReduceOp.PRODUCT: self._all_reduce_coalesced_product_test_cases,
                dist.ReduceOp.MIN: self._all_reduce_coalesced_min_test_cases,
                dist.ReduceOp.MAX: self._all_reduce_coalesced_max_test_cases
            }[op]

            master_values, worker_values, expected_values, dtypes = test_case_func(len(group))

            for src in group:
                curr_values = master_values if rank == src else worker_values
                tensors = [
                    _build_tensor(src + 1, val, dtype=dtype)
                    for dtype, val in zip(dtypes, curr_values)
                ]
                if cuda:
                    tensors = [t.cuda(rank_to_GPU[rank][0]) for t in tensors]
                tensor_shapes = []
                for tensor in tensors:
                    if tensor.dtype == torch.complex64:
                        tensor_shapes.append(torch.view_as_real(tensor).shape)
                    else:
                        tensor_shapes.append(tensor.shape)
                self.call_dist_op(
                    ":all_reduce",
                    False,
                    dist.all_reduce_coalesced,
                    tensors,
                    op,
                    group_id,
                    tensor_shapes=tensor_shapes
                )
                expected_tensors = [
                    _build_tensor(src + 1, expected_value, dtype=dtype)
                    for dtype, expected_value in zip(dtypes, expected_values)
                ]
                self.assertEqual(
                    tensors,
                    expected_tensors
                )

            self._barrier()

        @require_backend({"gloo"})
        def test_all_reduce_coalesced_sum(self):
            group, group_id, rank = self._init_global_test()
            self._test_all_reduce_coalesced_helper(
                group,
                group_id,
                rank,
                dist.ReduceOp.SUM,
                cuda=False,
                rank_to_GPU=None,
            )

        @require_backend({"gloo"})
        def test_all_reduce_coalesced_product(self):
            group, group_id, rank = self._init_global_test()
            self._test_all_reduce_coalesced_helper(
                group,
                group_id,
                rank,
                dist.ReduceOp.PRODUCT,
                cuda=False,
                rank_to_GPU=None,
            )

        @require_backend({"gloo"})
        def test_all_reduce_coalesced_min(self):
            group, group_id, rank = self._init_global_test()
            self._test_all_reduce_coalesced_helper(
                group,
                group_id,
                rank,
                dist.ReduceOp.MIN,
                cuda=False,
                rank_to_GPU=None,
            )

        @require_backend({"gloo"})
        def test_all_reduce_coalesced_max(self):
            group, group_id, rank = self._init_global_test()
            self._test_all_reduce_coalesced_helper(
                group,
                group_id,
                rank,
                dist.ReduceOp.MAX,
                cuda=False,
                rank_to_GPU=None
            )

        @skip_if_small_worldsize
        @require_backend({"gloo"})
        def test_all_reduce_coalesced_group_sum(self):
            group, group_id, rank = self._init_group_test()
            self._test_all_reduce_coalesced_helper(
                group,
                group_id,
                rank,
                dist.ReduceOp.SUM,
                cuda=False,
                rank_to_GPU=None
            )

        @skip_if_small_worldsize
        @require_backend({"gloo"})
        def test_all_reduce_coalesced_group_product(self):
            group, group_id, rank = self._init_group_test()
            self._test_all_reduce_coalesced_helper(
                group,
                group_id,
                rank,
                dist.ReduceOp.PRODUCT,
                cuda=False,
                rank_to_GPU=None
            )

        @skip_if_small_worldsize
        @require_backend({"gloo"})
        def test_all_reduce_coalesced_group_min(self):
            group, group_id, rank = self._init_group_test()
            self._test_all_reduce_coalesced_helper(
                group,
                group_id,
                rank,
                dist.ReduceOp.MIN,
                cuda=False,
                rank_to_GPU=None
            )

        @skip_if_small_worldsize
        @require_backend({"gloo"})
        def test_all_reduce_coalesced_group_max(self):
            group, group_id, rank = self._init_group_test()
            self._test_all_reduce_coalesced_helper(
                group,
                group_id,
                rank,
                dist.ReduceOp.MAX,
                cuda=False,
                rank_to_GPU=None
            )

        @require_backend({"gloo"})
        def test_all_reduce_coalesced_full_group_sum(self):
            group, group_id, rank = self._init_full_group_test()
            self._test_all_reduce_coalesced_helper(
                group,
                group_id,
                rank,
                dist.ReduceOp.SUM,
                cuda=False,
                rank_to_GPU=None
            )

        @require_backend({"gloo"})
        def test_all_reduce_coalesced_full_group_product(self):
            group, group_id, rank = self._init_full_group_test()
            self._test_all_reduce_coalesced_helper(
                group,
                group_id,
                rank,
                dist.ReduceOp.PRODUCT,
                cuda=False,
                rank_to_GPU=None
            )

        @require_backend({"gloo"})
        def test_all_reduce_coalesced_full_group_min(self):
            group, group_id, rank = self._init_full_group_test()
            self._test_all_reduce_coalesced_helper(
                group,
                group_id,
                rank,
                dist.ReduceOp.MIN,
                cuda=False,
                rank_to_GPU=None,
            )

        @require_backend({"gloo"})
        def test_all_reduce_coalesced_full_group_max(self):
            group, group_id, rank = self._init_full_group_test()
            self._test_all_reduce_coalesced_helper(
                group,
                group_id,
                rank,
                dist.ReduceOp.MAX,
                cuda=False,
                rank_to_GPU=None
            )

        # SCATTER
        def _test_scatter_helper(self, group, group_id, rank):
            for dest in group:
                tensor = _build_tensor(dest + 1, -1)
                expected_tensor = _build_tensor(dest + 1, rank)
                tensors = (
                    [_build_tensor(dest + 1, i) for i in group] if rank == dest else []
                )
                self.call_dist_op(
                    ":scatter",
                    False,
                    dist.scatter,
                    tensor,
                    src=dest,
                    scatter_list=tensors,
                    group=group_id,
                    tensor_shapes=[t.shape for t in tensors]
                )
                self.assertEqual(tensor, expected_tensor)

            self._barrier()

        @unittest.skipIf(BACKEND == "nccl", "Nccl does not support CPU tensors")
        def test_scatter_checks(self):
            group, group_id, rank = self._init_global_test()
            one = torch.ones([1])

            # Specify scatter_list argument only on source rank.
            output = one.clone() * -1
            if rank == 0:
                scatter_list = [one.clone() * i for i in group]
                dist.scatter(output, src=0, scatter_list=scatter_list)
            else:
                dist.scatter(output, src=0)
            self.assertEqual(output, one * rank)

            # Don't specify src argument.
            output = one.clone() * -1
            if rank == 0:
                scatter_list = [one.clone() * i for i in group]
                dist.scatter(output, scatter_list=scatter_list)
            else:
                dist.scatter(output)
            self.assertEqual(output, one * rank)

        @unittest.skipIf(BACKEND == "nccl", "Nccl does not support scatter")
        def test_scatter(self):
            group, group_id, rank = self._init_global_test()
            self._test_scatter_helper(group, group_id, rank)

        @unittest.skipIf(BACKEND == "nccl", "Nccl does not support scatter")
        @skip_if_small_worldsize
        def test_scatter_group(self):
            group, group_id, rank = self._init_group_test()
            self._test_scatter_helper(group, group_id, rank)

        @unittest.skipIf(BACKEND == "nccl", "Nccl does not support scatter")
        def test_scatter_full_group(self):
            group, group_id, rank = self._init_full_group_test()
            self._test_scatter_helper(group, group_id, rank)

        # GATHER
        def _test_gather_helper(self, group, group_id, rank):
            for dest in group:
                tensor = _build_tensor(dest + 1, rank)
                tensors = (
                    [_build_tensor(dest + 1, -1) for i in group] if rank == dest else []
                )
                self.call_dist_op(
                    ":gather",
                    False,
                    dist.gather,
                    tensor,
                    dst=dest,
                    gather_list=tensors,
                    group=group_id,
                    tensor_shapes=[tensors[0].shape] if len(tensors) > 0 else None
                )
                if rank == dest:
                    expected_tensors = [_build_tensor(dest + 1, i) for i in group]
                    for t1, t2 in zip(tensors, expected_tensors):
                        self.assertEqual(t1, t2)

            self._barrier()

        @unittest.skipIf(BACKEND == "nccl", "Nccl does not support CPU tensors")
        def test_gather_checks(self):
            group, group_id, rank = self._init_global_test()
            one = torch.ones([1])

            # Specify gather_list argument only on destination rank.
            if rank == 0:
                gather_list = [one.clone() for _ in group]
                dist.gather(one * rank, dst=0, gather_list=gather_list)
                for i in group:
                    self.assertEqual(gather_list[i], one * i)
            else:
                dist.gather(one * rank, dst=0)

            # Don't specify dst argument.
            if rank == 0:
                gather_list = [one.clone() for _ in group]
                dist.gather(one * rank, gather_list=gather_list)
                for i in group:
                    self.assertEqual(gather_list[i], one * i)
            else:
                dist.gather(one * rank)

        @unittest.skipIf(BACKEND == "nccl", "Nccl does not support CPU tensors")
        def test_gather(self):
            group, group_id, rank = self._init_global_test()
            self._test_gather_helper(group, group_id, rank)

        @unittest.skipIf(BACKEND == "nccl", "Nccl does not support CPU tensors")
        @skip_if_small_worldsize
        def test_gather_group(self):
            group, group_id, rank = self._init_group_test()
            self._test_gather_helper(group, group_id, rank)

        @unittest.skipIf(BACKEND == "nccl", "Nccl does not support CPU tensors")
        def test_gather_full_group(self):
            group, group_id, rank = self._init_full_group_test()
            self._test_gather_helper(group, group_id, rank)

        # ALL GATHER
        def _test_all_gather_helper(
            self, group, group_id, rank, cuda=False, rank_to_GPU=None, dtype=torch.float
        ):
            for dest in group:
                tensor = _build_tensor(dest + 1, rank, dtype=dtype)
                tensors = [_build_tensor(dest + 1, -1, dtype=dtype) for i in group]
                if cuda:
                    tensor = tensor.cuda(rank_to_GPU[rank][0])
                    tensors = [t.cuda(rank_to_GPU[rank][0]) for t in tensors]
                if tensors[0].dtype == torch.complex64:
                    tensor_shapes = [torch.view_as_real(tensors[0]).shape]
                else:
                    tensor_shapes = [tensors[0].shape]
                self.call_dist_op(":all_gather", False, dist.all_gather, tensors, tensor, group_id, tensor_shapes=tensor_shapes)

                expected_tensors = [_build_tensor(dest + 1, i, dtype=dtype) for i in group]
                for t1, t2 in zip(tensors, expected_tensors):
                    self.assertEqual(t1, t2)

            self._barrier()

        @unittest.skipIf(BACKEND == "nccl", "Nccl does not support CPU tensors")
        def test_all_gather(self):
            group, group_id, rank = self._init_global_test()
            self._test_all_gather_helper(group, group_id, rank)

        @unittest.skipIf(BACKEND != "nccl", "Only Nccl supports CUDA all gather")
        @unittest.skipIf(BACKEND == "nccl", "CUDA all gather skipped for NCCL")
        @skip_if_no_gpu
        def test_all_gather_cuda(self):
            group, group_id, rank = self._init_global_test()
            rank_to_GPU = self._init_multigpu_helper()
            self._test_all_gather_helper(group, group_id, rank, True, rank_to_GPU)

        @unittest.skipIf(BACKEND == "nccl", "Nccl does not support CPU tensors")
        def test_all_gather_complex(self):
            group, group_id, rank = self._init_global_test()
            self._test_all_gather_helper(group, group_id, rank, dtype=torch.cfloat)

        @unittest.skipIf(BACKEND != "nccl", "Only Nccl supports CUDA all gather")
        @unittest.skipIf(BACKEND == "nccl", "CUDA all gather skipped for NCCL")
        @skip_if_no_gpu
        def test_all_gather_cuda_complex(self):
            group, group_id, rank = self._init_global_test()
            rank_to_GPU = self._init_multigpu_helper()
            self._test_all_gather_helper(group, group_id, rank, True, rank_to_GPU, dtype=torch.cfloat)

        @skip_if_small_worldsize
        @unittest.skipIf(BACKEND == "nccl", "Nccl does not support CPU tensors")
        def test_all_gather_group(self):
            group, group_id, rank = self._init_group_test()
            self._test_all_gather_helper(group, group_id, rank)

        @unittest.skipIf(BACKEND == "nccl", "Nccl does not support CPU tensors")
        def test_all_gather_full_group(self):
            group, group_id, rank = self._init_full_group_test()
            self._test_all_gather_helper(group, group_id, rank)

        def _run_all_gather_coalesced_and_verify(
            self, output_tensor_lists, input_tensors, expected_tensors, group_id
        ):
            """
            Helper that runs all_gather_coalesced and returns true if output
            matches expectations.
            """
            tensor_shapes = []
            for input_tensor in input_tensors:
                if input_tensor.dtype == torch.complex64:
                    tensor_shapes.append(torch.view_as_real(input_tensor).shape)
                else:
                    tensor_shapes.append(input_tensor.shape)
            self.call_dist_op(":all_gather", False, dist.all_gather_coalesced,
                              output_tensor_lists, input_tensors, group_id, tensor_shapes=tensor_shapes)

            for l1, l2 in zip(output_tensor_lists, expected_tensors):
                for t1, t2 in zip(l1, l2):
                    if not torch.equal(t1, t2):
                        return False
            return True

        def _test_all_gather_coalesced_helper(
            self, group, group_id, rank, dtype=torch.float
        ):
            # TODO: Instead we should probably go through _rank_not_in_group
            # mechanism to disable sending tensors
            if group_id is not None:
                for test_case_id in range(2, 5):
                    # Make sure we create tensors of incompatible sizes, e.g.
                    # [1], [2x2], [3x3x3] ... to be sent in one batch
                    input_tensors = [
                        _build_multidim_tensor(
                            tensor_id,
                            tensor_id,
                            rank + tensor_id,
                            dtype=dtype) for tensor_id in range(
                                1, test_case_id)
                    ]
                    output_tensor_lists = [
                        [
                            _build_multidim_tensor(
                                tensor_id, tensor_id, -1, dtype=dtype) for tensor_id in range(
                                    1, test_case_id)
                        ] for _ in group
                    ]
                    expected_tensors = [
                        [
                            _build_multidim_tensor(
                                tensor_id,
                                tensor_id,
                                rank_iter + tensor_id,
                                dtype=dtype) for tensor_id in range(
                                    1, test_case_id)
                        ] for rank_iter in group
                    ]
                    assert self._run_all_gather_coalesced_and_verify(
                        output_tensor_lists, input_tensors,
                        expected_tensors, group_id
                    ), "output tensors do not match expected ouputs"

            self._barrier()

        @unittest.skipIf(BACKEND == "nccl", "all_gather_coalesced does not support NCCL")
        @unittest.skipIf(BACKEND == "mpi", "all_gather_coalesced does not support MPI")
        def test_all_gather_coalesced_simple(self):
            group, group_id, rank = self._init_global_test()
            self._test_all_gather_coalesced_helper(group, group_id, rank)

        @unittest.skipIf(BACKEND == "nccl", "all_gather_coalesced does not support NCCL")
        @unittest.skipIf(BACKEND == "mpi", "all_gather_coalesced does not support MPI")
        def test_all_gather_coalesced_complex(self):
            group, group_id, rank = self._init_global_test()
            self._test_all_gather_coalesced_helper(group, group_id, rank, dtype=torch.cfloat)

        @skip_if_small_worldsize
        @unittest.skipIf(BACKEND == "nccl", "all_gather_coalesced does not support NCCL")
        @unittest.skipIf(BACKEND == "mpi", "all_gather_coalesced does not support MPI")
        def test_all_gather_coalesced_group(self):
            group, group_id, rank = self._init_group_test()
            self._test_all_gather_coalesced_helper(group, group_id, rank)

        @unittest.skipIf(BACKEND == "nccl", "all_gather_coalesced does not support NCCL")
        @unittest.skipIf(BACKEND == "mpi", "all_gather_coalesced does not support MPI")
        def test_all_gather_coalesced_full_group(self):
            group, group_id, rank = self._init_full_group_test()
            self._test_all_gather_coalesced_helper(group, group_id, rank)

        @unittest.skipIf(BACKEND == "nccl", "all_gather_coalesced does not support NCCL")
        @unittest.skipIf(BACKEND == "mpi", "all_gather_coalesced does not support MPI")
        def test_all_gather_coalesced_with_empty(self):
            group, group_id, rank = self._init_global_test()
            input_tensors = [
                rank * torch.ones([2, 2]),
                torch.ones([0]),
                (rank + 1) * torch.ones([3, 3]),
                torch.ones([0]),
                torch.ones([0])
            ]
            output_tensors_lists = [
                [
                    -1 * torch.ones([2, 2]),
                    -1 * torch.ones([0]),
                    -1 * torch.ones([3, 3]),
                    -1 * torch.ones([0]),
                    -1 * torch.ones([0])
                ] for _ in group
            ]
            expected_tensors = [
                [
                    r * torch.ones([2, 2]),
                    torch.ones([0]),
                    (r + 1) * torch.ones([3, 3]),
                    torch.ones([0]),
                    torch.ones([0])
                ] for r in group
            ]
            assert self._run_all_gather_coalesced_and_verify(
                output_tensors_lists, input_tensors, expected_tensors, group_id)
            self._barrier()

        # AllToAll
        def _test_all_to_all_single_equal_split_helper(
            self,
            group,
            group_id,
            rank,
            cuda=False,
            rank_to_GPU=None,
        ):
            if group_id is not None:
                size = len(group)
                in_tensor = torch.ones([size, size]) * rank
                expected_tensor = torch.cat([torch.ones([1, size]) * i for i in group])
                out_tensor = torch.ones([size, size]) * -1
                if cuda:
                    in_tensor = in_tensor.cuda(rank_to_GPU[rank][0])
                    expected_tensor = expected_tensor.cuda(rank_to_GPU[rank][0])
                    out_tensor = out_tensor.cuda(rank_to_GPU[rank][0])
                self.call_dist_op(
                    ":all_to_all",
                    False,
                    dist.all_to_all_single,
                    out_tensor,
                    in_tensor,
                    group=group_id,
                    tensor_shapes=[in_tensor.shape]
                )
                self.assertEqual(out_tensor, expected_tensor)
            self._barrier()

        def _test_all_to_all_single_unequal_split_helper(
            self,
            group,
            group_id,
            rank,
            cuda=False,
            rank_to_GPU=None,
        ):
            if group_id is not None:
                size = len(group)
                in_splits = [i + 1 for i in group]
                out_splits = [rank + 1 for _ in group]
                in_tensor = torch.ones([sum(in_splits), size]) * rank
                out_tensor = torch.ones([(rank + 1) * size, size])
                expected_tensor = torch.cat([torch.ones([rank + 1, size]) * i for i in group])
                if cuda:
                    in_tensor = in_tensor.cuda(rank_to_GPU[rank][0])
                    expected_tensor = expected_tensor.cuda(rank_to_GPU[rank][0])
                    out_tensor = out_tensor.cuda(rank_to_GPU[rank][0])
                dist.all_to_all_single(
                    out_tensor, in_tensor, out_splits, in_splits, group=group_id)
                self.assertEqual(out_tensor, expected_tensor)
            self._barrier()

        def _test_all_to_all_helper(
            self,
            group,
            group_id,
            rank,
            cuda=False,
            rank_to_GPU=None,
        ):
            if group_id is not None:
                size = len(group)
                in_splits = [i + 1 for i in group]
                in_tensors = [
                    torch.ones([in_splits[i], size]) * rank for i, _ in enumerate(group)
                ]
                out_tensors = [torch.ones([(rank + 1), size]) for _ in group]
                expected_tensors = [torch.ones([rank + 1, size]) * i for i in group]
                if cuda:
                    in_tensors = [t.cuda(rank_to_GPU[rank][0]) for t in in_tensors]
                    expected_tensors = [t.cuda(rank_to_GPU[rank][0]) for t in expected_tensors]
                    out_tensors = [t.cuda(rank_to_GPU[rank][0]) for t in out_tensors]
                dist.all_to_all(out_tensors, in_tensors, group=group_id)
                for t1, t2 in zip(out_tensors, expected_tensors):
                    self.assertEqual(t1, t2)
            self._barrier()

        @unittest.skipIf(
            BACKEND != "mpi", "Only MPI supports CPU all_to_all_single"
        )
        def test_all_to_all_single_equal_split(self):
            group, group_id, rank = self._init_global_test()
            self._test_all_to_all_single_equal_split_helper(group, group_id, rank)

        @unittest.skipIf(
            BACKEND != "nccl", "Only Nccl supports CUDA all_to_all_single"
        )
        @skip_if_no_gpu
        def test_all_to_all_single_equal_split_cuda(self):
            group, group_id, rank = self._init_global_test()
            rank_to_GPU = self._init_multigpu_helper()
            self._test_all_to_all_single_equal_split_helper(
                group,
                group_id,
                rank,
                True,
                rank_to_GPU,
            )

        @unittest.skipIf(
            BACKEND != "mpi", "Only MPI supports CPU all_to_all_single"
        )
        def test_all_to_all_single_unequal_split(self):
            group, group_id, rank = self._init_global_test()
            self._test_all_to_all_single_unequal_split_helper(group, group_id, rank)

        @unittest.skipIf(
            BACKEND != "nccl", "Only Nccl supports CUDA all_to_all_single"
        )
        @skip_if_no_gpu
        def test_all_to_all_single_unequal_split_cuda(self):
            group, group_id, rank = self._init_global_test()
            rank_to_GPU = self._init_multigpu_helper()
            self._test_all_to_all_single_unequal_split_helper(
                group,
                group_id,
                rank,
                True,
                rank_to_GPU,
            )

        @unittest.skipIf(BACKEND != "mpi", "Only MPI supports all_to_all")
        def test_all_to_all(self):
            group, group_id, rank = self._init_global_test()
            self._test_all_to_all_helper(group, group_id, rank)

        @unittest.skipIf(BACKEND != "nccl", "Only NCCL supports CUDA all_to_all")
        @skip_if_rocm
        def test_all_to_all_cuda(self):
            group, group_id, rank = self._init_global_test()
            rank_to_GPU = self._init_multigpu_helper()
            self._test_all_to_all_helper(group, group_id, rank, True, rank_to_GPU)

        @unittest.skipIf(
            BACKEND != "mpi", "Only MPI supports CPU all_to_all_single"
        )
        @skip_if_small_worldsize
        def test_all_to_all_single_equal_split_group(self):
            group, group_id, rank = self._init_group_test()
            self._test_all_to_all_single_equal_split_helper(group, group_id, rank)

        @unittest.skipIf(
            BACKEND != "nccl", "Only Nccl supports CUDA all_to_all_single"
        )
        @skip_if_no_gpu
        @skip_if_small_worldsize
        def test_all_to_all_single_equal_split_group_cuda(self):
            group, group_id, rank = self._init_group_test()
            rank_to_GPU = self._init_multigpu_helper()
            self._test_all_to_all_single_equal_split_helper(
                group,
                group_id,
                rank,
                True,
                rank_to_GPU,
            )

        @unittest.skipIf(
            BACKEND != "mpi", "Only MPI supports CPU all_to_all_single"
        )
        @skip_if_small_worldsize
        def test_all_to_all_single_unequal_split_group(self):
            group, group_id, rank = self._init_group_test()
            self._test_all_to_all_single_unequal_split_helper(group, group_id, rank)

        @unittest.skipIf(
            BACKEND != "nccl", "Only Nccl supports CUDA all_to_all_single"
        )
        @skip_if_no_gpu
        @skip_if_small_worldsize
        def test_all_to_all_single_unequal_split_group_cuda(self):
            group, group_id, rank = self._init_global_test()
            rank_to_GPU = self._init_multigpu_helper()
            self._test_all_to_all_single_unequal_split_helper(
                group,
                group_id,
                rank,
                True,
                rank_to_GPU,
            )

        @unittest.skipIf(BACKEND != "mpi", "Only MPI supports all_to_all")
        @skip_if_small_worldsize
        def test_all_to_all_group(self):
            group, group_id, rank = self._init_group_test()
            self._test_all_to_all_helper(group, group_id, rank)

        @unittest.skipIf(
            BACKEND != "nccl", "Only Nccl supports CUDA all_to_all_single"
        )
        @skip_if_small_worldsize
        @skip_if_rocm
        def test_all_to_all_group_cuda(self):
            group, group_id, rank = self._init_group_test()
            rank_to_GPU = self._init_multigpu_helper()
            self._test_all_to_all_helper(
                group,
                group_id,
                rank,
                True,
                rank_to_GPU)

        @unittest.skipIf(
            BACKEND != "mpi", "Only MPI supports CPU all_to_all_single"
        )
        def test_all_to_all_single_equal_split_full_group(self):
            group, group_id, rank = self._init_full_group_test()
            self._test_all_to_all_single_equal_split_helper(group, group_id, rank)

        @unittest.skipIf(
            BACKEND != "nccl", "Only Nccl supports CUDA all_to_all_single"
        )
        @skip_if_no_gpu
        def test_all_to_all_single_equal_split_full_group_cuda(self):
            group, group_id, rank = self._init_full_group_test()
            rank_to_GPU = self._init_multigpu_helper()
            self._test_all_to_all_single_equal_split_helper(
                group,
                group_id,
                rank,
                True,
                rank_to_GPU,
            )

        @unittest.skipIf(
            BACKEND != "mpi", "Only MPI supports CPU all_to_all_single"
        )
        def test_all_to_all_single_unequal_split_full_group(self):
            group, group_id, rank = self._init_full_group_test()
            self._test_all_to_all_single_unequal_split_helper(group, group_id, rank)

        @unittest.skipIf(
            BACKEND != "nccl", "Only Nccl supports CUDA all_to_all_single"
        )
        @skip_if_no_gpu
        def test_all_to_all_single_unequal_split_full_group_cuda(self):
            group, group_id, rank = self._init_full_group_test()
            rank_to_GPU = self._init_multigpu_helper()
            self._test_all_to_all_single_unequal_split_helper(
                group,
                group_id,
                rank,
                True,
                rank_to_GPU,
            )

        @unittest.skipIf(BACKEND != "mpi", "Only MPI supports all_to_all")
        def test_all_to_all_full_group(self):
            group, group_id, rank = self._init_full_group_test()
            self._test_all_to_all_helper(group, group_id, rank)

        @unittest.skipIf(BACKEND != "nccl", "Only NCCL supports CUDA all_to_all")
        @skip_if_rocm
        def test_all_to_all_full_group_cuda(self):
            group, group_id, rank = self._init_full_group_test()
            rank_to_GPU = self._init_multigpu_helper()
            self._test_all_to_all_helper(group, group_id, rank, True, rank_to_GPU)

        # BARRIER
        def _test_barrier_helper(
                self, group, group_id, rank, cuda=False, rank_to_GPU=None):
            WAIT_TIME = 0.3  # seconds

            for dest in group:
                expected_time = torch.DoubleTensor(1).fill_(0.0)
                if cuda:
                    expected_time = expected_time.cuda(rank_to_GPU[rank][0])
                if dest == rank:
                    expected_time.fill_(time.time() + WAIT_TIME)
                    dist.broadcast(expected_time, dest, group_id)
                    time.sleep(WAIT_TIME + 0.1)  # sleep a little bit longer
                    dist.barrier(group_id)
                else:
                    dist.broadcast(expected_time, dest, group_id)
                    dist.barrier(group_id)
                    self.assertGreaterEqual(
                        float(time.time()),
                        float(expected_time[0]),
                        "destination rank: %d, my rank: %d" % (dest, rank) +
                        " (if you see this failure, please report in #14554)")

            # Use higher timeout for the instance where the test runs
            # against a subgroup and uses a CUDA tensor for expected time.
            # The CUDA initialization for the participating processes can
            # take long enough for the barrier timeout to trigger on the
            # process that doesn't participate in the group.
            self._barrier(timeout=20)

        @skip_if_no_gpu
        @unittest.skipIf(BACKEND == "mpi", "MPI doesn't supports GPU barrier")
        def test_barrier_cuda(self):
            group, group_id, rank = self._init_global_test()
            rank_to_GPU = self._init_multigpu_helper()
            self._test_barrier_helper(group, group_id, rank, True, rank_to_GPU)

        @skip_if_small_worldsize
        @skip_if_no_gpu
        @unittest.skipIf(BACKEND == "mpi", "MPI doesn't supports GPU barrier")
        def test_barrier_group_cuda(self):
            group, group_id, rank = self._init_group_test()
            rank_to_GPU = self._init_multigpu_helper()
            self._test_barrier_helper(group, group_id, rank, True, rank_to_GPU)

        @skip_if_small_worldsize
        @skip_if_no_gpu
        @unittest.skipIf(BACKEND == "mpi", "MPI doesn't supports GPU barrier")
        def test_barrier_full_group_cuda(self):
            group, group_id, rank = self._init_full_group_test()
            rank_to_GPU = self._init_multigpu_helper()
            self._test_barrier_helper(group, group_id, rank, True, rank_to_GPU)

        @unittest.skipIf(BACKEND == "nccl", "NCCL does not support CPU barrier")
        def test_barrier(self):
            group, group_id, rank = self._init_global_test()
            self._test_barrier_helper(group, group_id, rank)

        @skip_if_small_worldsize
        @unittest.skipIf(BACKEND == "nccl", "NCCL does not support CPU barrier")
        def test_barrier_group(self):
            group, group_id, rank = self._init_group_test()
            self._test_barrier_helper(group, group_id, rank)

        @unittest.skipIf(BACKEND == "nccl", "NCCL does not support CPU barrier")
        def test_barrier_full_group(self):
            group, group_id, rank = self._init_full_group_test()
            self._test_barrier_helper(group, group_id, rank)

        def _test_broadcast_multigpu_helper(self, group, group_id, rank, rank_to_GPU):
            for src in group:
                expected_tensor = _build_tensor(src + 1)
                tensors = [
                    _build_tensor(src + 1, -1).cuda(device=i) for i in rank_to_GPU[rank]
                ]
                if rank == src:
                    tensors[0] = expected_tensor.cuda(device=rank_to_GPU[rank][0])

                dist.broadcast_multigpu(tensors, src, group_id)
                for tensor in tensors:
                    self.assertEqual(tensor, expected_tensor)
            self._barrier()

        @unittest.skipIf(BACKEND == "mpi", "MPI doesn't support broadcast multigpu")
        @unittest.skipIf(BACKEND == "nccl", "NCCL broadcast multigpu skipped")
        @skip_if_no_gpu
        def test_broadcast_multigpu(self):
            group, group_id, rank = self._init_global_test()
            rank_to_GPU = self._init_multigpu_helper()
            self._test_broadcast_multigpu_helper(group, group_id, rank, rank_to_GPU)

        def _test_all_reduce_multigpu_helper(
            self,
            group,
            group_id,
            rank,
            rank_to_GPU,
            op,
            master_value,
            worker_value,
            expected_value,
            dtype=torch.float,
        ):
            for src in group:
                curr_value = master_value if rank == src else worker_value
                tensors = [
                    _build_tensor(src + 1, curr_value, dtype=dtype).cuda(device=i)
                    for i in rank_to_GPU[rank]
                ]
                self.call_dist_op(":all_reduce", False, dist.all_reduce_multigpu, tensors, op, group_id)
                expected_tensor = _build_tensor(src + 1, expected_value, dtype=dtype)
                for tensor in tensors:
                    self.assertEqual(tensor, expected_tensor)

            self._barrier()

        @unittest.skipIf(BACKEND == "mpi", "MPI doesn't support broadcast multigpu")
        @unittest.skipIf(BACKEND == "nccl", "CUDA all_reduce multigpu skipped for NCCL")
        @skip_if_no_gpu
        def test_all_reduce_multigpu(self):
            group, group_id, rank = self._init_global_test()
            rank_to_GPU = self._init_multigpu_helper()
            self._test_all_reduce_multigpu_helper(
                group,
                group_id,
                rank,
                rank_to_GPU,
                dist.ReduceOp.SUM,
                2,
                10,
                (2 + 10 * (len(group) - 1)) * len(rank_to_GPU[0]),
            )

        @unittest.skipIf(BACKEND == "mpi", "MPI doesn't support broadcast multigpu")
        @unittest.skipIf(BACKEND == "nccl", "CUDA all_reduce multigpu skipped for NCCL")
        @skip_if_no_gpu
        def test_all_reduce_multigpu_complex(self):
            group, group_id, rank = self._init_global_test()
            rank_to_GPU = self._init_multigpu_helper()
            self._test_all_reduce_multigpu_helper(
                group,
                group_id,
                rank,
                rank_to_GPU,
                dist.ReduceOp.SUM,
                complex(2, 3),
                complex(10, 11),
                (complex(2, 3) + complex(10, 11) * (len(group) - 1)) * len(rank_to_GPU[0]),
                dtype=torch.cfloat,
            )

        def _test_reduce_multigpu_helper(
            self,
            group,
            group_id,
            rank,
            rank_to_GPU,
            op,
            master_value,
            worker_value,
            expected_value,
        ):
            for src in group:
                tensor_value = master_value if rank == src else worker_value
                tensors = [
                    _build_tensor(src + 1, tensor_value).cuda(device=i)
                    for i in rank_to_GPU[rank]
                ]
                self.call_dist_op(
                    "reduce", False, dist.reduce_multigpu, tensors, src, op, group_id,
                    expect_event=len(tensors) == 1, tensor_shapes=[tensors[0].shape])
                if rank == src:
                    expected_tensor = _build_tensor(src + 1, expected_value)
                    self.assertEqual(tensors[0], expected_tensor)

            self._barrier()

        @unittest.skipIf(BACKEND != "nccl", "Only Nccl backend supports reduce multigpu")
        @skip_if_no_gpu
        def test_reduce_multigpu(self):
            group, group_id, rank = self._init_global_test()
            rank_to_GPU = self._init_multigpu_helper()
            self._test_reduce_multigpu_helper(
                group,
                group_id,
                rank,
                rank_to_GPU,
                dist.ReduceOp.SUM,
                2,
                10,
                (2 + 10 * (len(group) - 1)) * len(rank_to_GPU[0]),
            )

        def _test_all_gather_multigpu_helper(self, group, group_id, rank, rank_to_GPU, dtype=torch.float):
            for dest in group:
                tensors = [
                    _build_tensor(dest + 1, dtype=dtype).cuda(device=i) for i in rank_to_GPU[rank]
                ]

                # construct expected output along with
                # a place holder to receive all gather results
                output_tensors = []
                expected_output = []
                output_per_gpu = (
                    [_build_tensor(dest + 1, -1, dtype=dtype)] * len(rank_to_GPU[0]) * len(group)
                )
                expected_per_gpu = (
                    [_build_tensor(dest + 1, dtype=dtype)] * len(rank_to_GPU[0]) * len(group)
                )
                for gpu in rank_to_GPU[rank]:
                    output_tensors.append([t.cuda(device=gpu) for t in output_per_gpu])
                    expected_output.append([t.cuda(device=gpu) for t in expected_per_gpu])
                self.call_dist_op(
                    "all_gather", False,
                    dist.all_gather_multigpu, output_tensors, tensors, group_id,
                    expect_event=len(expected_output) == 1)
                self.assertEqual(output_tensors, expected_output)

            self._barrier()

        @unittest.skipIf(BACKEND != "nccl", "Only Nccl backend supports allgather multigpu")
        @skip_if_no_gpu
        def test_all_gather_multigpu(self):
            group, group_id, rank = self._init_global_test()
            rank_to_GPU = self._init_multigpu_helper()
            self._test_all_gather_multigpu_helper(group, group_id, rank, rank_to_GPU)

        @unittest.skipIf(BACKEND != "nccl", "Only Nccl backend supports allgather multigpu")
        @skip_if_no_gpu
        def test_all_gather_multigpu_complex(self):
            group, group_id, rank = self._init_global_test()
            rank_to_GPU = self._init_multigpu_helper()
            self._test_all_gather_multigpu_helper(group, group_id, rank, rank_to_GPU, dtype=torch.cfloat)

        def _model_step(self, model):
            for param in model.parameters():
                if param.grad is not None:
                    with torch.no_grad():
                        param += param.grad
                    param.grad = None

        def _model_step_with_zero_grad(self, model):
            for param in model.parameters():
                if param.grad is not None:
                    with torch.no_grad():
                        param += param.grad
                    param.grad.requires_grad_(False)
                    param.grad.zero_()

        def _prepare_dummy_data(self, local_bs):
            # global_bs for DDP should be divisible by WORLD_SIZE
            world_size = int(os.environ["WORLD_SIZE"])
            global_bs = world_size * local_bs
            input_cpu = torch.randn(global_bs, 2)
            target = torch.randn(global_bs, 4)
            loss = nn.MSELoss()
            return global_bs, input_cpu, target, loss

        # END TO END TEST FOR DISTRIBUTEDDATAPARALLEL
        def _test_DDP_helper(self, model, input_var, target, loss, scale_factor=1.0, memory_format=None):
            model.train()
            output = model(input_var)
            l = loss(output, target) * scale_factor
            l.backward()
            if memory_format is not None:
                self.assertTrue(output.is_contiguous(memory_format=memory_format))

        def _assert_equal_param(self, param_gpu, param_DDP):
            self.assertEqual(len(param_gpu), len(param_DDP))
            for p_gpu, p_DDP in zip(param_gpu, param_DDP):
                self.assertEqual(p_gpu, p_DDP)

        def _test_DDP_5iter(
            self, model_base, model_DDP, input, target, loss, local_bs, rank, batch_size, test_save,
            offset=None, world_size=0, zero_grad=False, memory_format=None
        ):
            for idx in range(5):
                # single cpu/gpu training
                self._test_DDP_helper(model_base, input, target, loss, memory_format=memory_format)

                if offset is None:
                    offset = rank * local_bs

                # DDP training, DDP scatters subsets of input_cpu to nodes/GPUs
                self._test_DDP_helper(
                    model_DDP,
                    input[offset: offset + local_bs],
                    target[offset: offset + local_bs],
                    loss,
                    world_size * local_bs / batch_size if world_size != 0 else 1,
                    memory_format=memory_format
                )

                # Update weights and run a second iteration to shake out errors
                if zero_grad:
                    self._model_step_with_zero_grad(model_base)
                    self._model_step_with_zero_grad(model_DDP)
                else:
                    self._model_step(model_base)
                    self._model_step(model_DDP)
                self._assert_equal_param(
                    list(model_base.parameters()), list(model_DDP.module.parameters())
                )

                # Shuffle the input so that DDP input is different
                input = input[torch.randperm(batch_size)]

                # save the model in the middle and reload
                if test_save and idx == 2 and INIT_METHOD.startswith("file://"):
                    with tempfile.NamedTemporaryFile() as tmp:
                        if sys.platform == 'win32':
                            torch.save(model_DDP, tmp)
                            tmp.seek(0)
                            model_DDP = torch.load(tmp)
                        else:
                            torch.save(model_DDP, tmp.name)
                            model_DDP = torch.load(tmp.name)

            with tempfile.TemporaryFile() as tmp_file:
                torch.save(model_DDP, tmp_file)
                tmp_file.seek(0)
                saved_model = torch.load(tmp_file)
            for k in model_DDP.state_dict():
                self.assertEqual(model_DDP.state_dict()[k], saved_model.state_dict()[k])

        def _test_DistributedDataParallel(self, gpu_subset, rank, output_device=None, gradient_as_bucket_view=False):
            # Run a simple end to end DDP model, use result of single node model
            # as baseline

            # cpu training setup
            model = DDP_NET

            # single gpu training setup
            model_gpu = copy.deepcopy(model)
            model_gpu.cuda(gpu_subset[0])

            # DDP training setup
            model_DDP = copy.deepcopy(model)
            model_DDP.cuda(gpu_subset[0])
            model_DDP = nn.parallel.DistributedDataParallel(
                model_DDP, device_ids=gpu_subset, gradient_as_bucket_view=gradient_as_bucket_view
            )

            # test serializable/unserializable
            with tempfile.NamedTemporaryFile() as tmp:
                if sys.platform == 'win32':
                    torch.save(model_DDP, tmp)
                    tmp.seek(0)
                    model_DDP = torch.load(tmp)
                else:
                    torch.save(model_DDP, tmp.name)
                    model_DDP = torch.load(tmp.name)

            # dummy data initialization
            local_bs = len(gpu_subset)
            global_bs, input_cpu, target, loss = self._prepare_dummy_data(local_bs)

            # check two model parameters over 5 iterations
            self._test_DDP_5iter(
                model_gpu,
                model_DDP,
                input_cpu.cuda(gpu_subset[0]),
                target.cuda(gpu_subset[0]),
                loss,
                local_bs,
                rank,
                global_bs,
                True
            )
            self._barrier()

        def _test_DistributedDataParallelCPU(self, gradient_as_bucket_view=False):
            # Run a simple end to end DDP-CPU model, use result of single node
            # model as baseline
            group, group_id, rank = self._init_global_test()

            # cpu training setup
            model_base = DDP_NET

            # DDP-CPU training setup
            model_DDP = copy.deepcopy(model_base)
            model_DDP = nn.parallel.DistributedDataParallel(
                model_DDP, gradient_as_bucket_view=gradient_as_bucket_view)

            # dummy data initialization
            local_bs = 2
            global_bs, input_cpu, target, loss = self._prepare_dummy_data(local_bs)

            # check two model parameters over 5 iterations
            self._test_DDP_5iter(
                model_base,
                model_DDP,
                input_cpu,
                target,
                loss,
                local_bs,
                rank,
                global_bs,
                False,
                zero_grad=True
            )
            self._barrier()

            return model_DDP

        @unittest.skipIf(
            BACKEND == "nccl", "nccl does not support DDP on CPU models"
        )
        def test_DistributedDataParallelCPU(self):
            self._test_DistributedDataParallelCPU()

        @unittest.skipIf(
            BACKEND == "nccl", "nccl does not support DDP on CPU models"
        )
        def test_DistributedDataParallelCPU_grad_is_view(self):
            self._test_DistributedDataParallelCPU(gradient_as_bucket_view=True)

        @unittest.skipIf(BACKEND != 'nccl' and BACKEND != 'gloo',
                         "Only Nccl & Gloo backend support DistributedDataParallel")
        def test_DistributedDataParallel_requires_grad(self):
            # a module without gradients shouldn't be accepted
            self.assertRaises(AssertionError, lambda: nn.parallel.DistributedDataParallel(nn.Module()))
            self._barrier()

        @unittest.skipIf(
            BACKEND != "nccl" and BACKEND != "gloo",
            "Only NCCL and GLOO backend support DistributedDataParallel",
        )
        @skip_if_lt_x_gpu(int(os.environ["WORLD_SIZE"]))
        def test_DistributedDataParallel_non_default_stream(self):
            stream = torch.cuda.Stream(self.rank)
            rank = self.rank
            with torch.cuda.stream(stream):
                net = torch.nn.parallel.DistributedDataParallel(
                    torch.nn.Linear(1, 1, bias=False).cuda(rank), device_ids=[rank]
                )
                for i in range(1000):
                    # Clear gradients manually
                    grad = net.module.weight.grad
                    if grad is not None:
                        grad.requires_grad_(False)
                        grad.zero_()
                    # Forward + BW
                    batch = torch.tensor([rank]).float().cuda(rank)
                    loss = net(batch).sum()
                    loss.backward()
                    # For each worker, the gradient on the weight should be worker_rank.
                    grad = net.module.weight.grad
                    avg = grad.clone()
                    # All-reducing the gradient averages should give us the gradient
                    # average. If not, then one of the workers has not correctly
                    # written back the averaged gradient before this all-reduce call.
                    dist.all_reduce(avg)
                    world_size = int(os.environ["WORLD_SIZE"])
                    avg.div_(world_size)
                    expected_grad = sum(i for i in range(world_size)) / world_size
                    self.assertEqual(
                        avg[0, 0],
                        expected_grad,
                        msg=f"Expected gradient of {expected_grad} but got {avg} on rank {self.rank}",
                    )

        @unittest.skipIf(
            BACKEND != "nccl",
            "Only NCCL backend supports DDP communication hook",
        )
        @skip_if_lt_x_gpu(int(os.environ["WORLD_SIZE"]))
        @skip_if_rocm
        def test_ddp_comm_hook_logging(self):
            hooks = [
                default.allreduce_hook,
                default.fp16_compress_hook,
                powerSGD.powerSGD_hook,
                powerSGD.batched_powerSGD_hook,
                quantization_hooks.quantization_pertensor_hook,
                quantization_hooks.quantization_perchannel_hook,
            ]

            cpp_builtin_hooks = [
                dist.BuiltinCommHookType.ALLREDUCE,
                dist.BuiltinCommHookType.FP16_COMPRESS,
            ]

            for hook in hooks:
                ddp_model = torch.nn.parallel.DistributedDataParallel(
                    torch.nn.Linear(1, 1, bias=False).cuda(self.rank),
                    device_ids=[self.rank]
                )
                ddp_logging_data = ddp_model.get_ddp_logging_data()
                # Hook not registered yet, so should be empty
                self.assertEqual(ddp_logging_data.comm_hook, "")
                ddp_model.register_comm_hook(None, hook)
                ddp_logging_data = ddp_model.get_ddp_logging_data()
                self.assertEqual(ddp_logging_data.comm_hook, hook.__qualname__)

            for hook in cpp_builtin_hooks:
                ddp_model = torch.nn.parallel.DistributedDataParallel(
                    torch.nn.Linear(1, 1, bias=False).cuda(self.rank),
                    device_ids=[self.rank]
                )
                ddp_logging_data = ddp_model.get_ddp_logging_data()
                # Hook not registered yet, so should be empty
                self.assertEqual(ddp_logging_data.comm_hook, "")
                ddp_model._register_builtin_comm_hook(hook)
                ddp_logging_data = ddp_model.get_ddp_logging_data()
                self.assertEqual(ddp_logging_data.comm_hook, str(hook))

            # No hook registered
            ddp_model = torch.nn.parallel.DistributedDataParallel(
                torch.nn.Linear(1, 1, bias=False).cuda(self.rank),
                device_ids=[self.rank]
            )
            ddp_logging_data = ddp_model.get_ddp_logging_data()
            # Hook not registered yet, so should be empty
            self.assertEqual(ddp_logging_data.comm_hook, "")
            # After second forward pass, hook should still be empty string
            for i in range(2):
                inp = torch.ones(1, 1, device=self.rank)
                loss = ddp_model(inp).sum()
                loss.backward()

            ddp_logging_data = ddp_model.get_ddp_logging_data()
            self.assertEqual(ddp_logging_data.comm_hook, "")

        def _test_ddp_hook_parity(self, state, hook):
            rank = self.rank
            m = torch.nn.Linear(1, 5)
            try:
                process_group = state.process_group
            except AttributeError:
                process_group = state

            net_with_hook = torch.nn.parallel.DistributedDataParallel(
                copy.deepcopy(m).to(rank), device_ids=[rank], process_group=process_group
            )
            net_with_hook.register_comm_hook(state=state, hook=hook)
            net_without_hook = torch.nn.parallel.DistributedDataParallel(
                copy.deepcopy(m).to(rank), device_ids=[rank], process_group=process_group
            )
            for i in range(100):
                # Clear gradients manually.
                for g in [net_without_hook.module.weight.grad, net_with_hook.module.weight.grad]:
                    if g is not None:
                        g.requires_grad_(False)
                        g.zero_()
                # Forward + BW
                batch = torch.tensor([rank]).float().cuda(rank)
                loss = net_without_hook(batch).sum()
                loss.backward()
                # For each worker, the gradient on the weight should be worker_rank.
                grad = net_without_hook.module.weight.grad
                avg = grad.clone()
                expected_grad = sum(i for i in range(dist.get_world_size())) / dist.get_world_size()
                loss_hook = net_with_hook(batch).sum()
                loss_hook.backward()
                grad_hook = net_with_hook.module.weight.grad
                avg_hook = grad_hook.clone()
                # Verify hook grad with expected.
                # Cannot use exact match here due to a very small accuracy loss,
                # e.g. 1e-05, for powerSGD hook case.
                assert_func = self.assertEqual if hook == default.allreduce_hook else torch.testing.assert_allclose
                assert_func(
                    avg_hook[0, 0],
                    expected_grad,
                    msg=f"Expected hook grad of {expected_grad} but got {avg_hook[0, 0]}"
                )
                # Verify hook grad with vanilla allreduce
                assert_func(
                    avg_hook[0, 0],
                    avg[0, 0],
                    msg=f"Expected hook grad to be close to allreduce {avg[0, 0]}, but got {avg_hook[0, 0]}"
                )

        @unittest.skipIf(
            BACKEND != "nccl",
            "Only NCCL backend supports DDP communication hook",
        )
        @skip_if_lt_x_gpu(int(os.environ["WORLD_SIZE"]))
        @skip_if_rocm
        def test_ddp_hook_parity_allreduce(self):
            self._test_ddp_hook_parity(state=None, hook=default.allreduce_hook)

        @unittest.skipIf(
            BACKEND != "nccl",
            "Only NCCL backend supports DDP communication hook",
        )
        @skip_if_lt_x_gpu(int(os.environ["WORLD_SIZE"]))
        @skip_if_rocm
        def test_ddp_hook_parity_allreduce_process_group(self):
            # process_group is passed in to both DDP and comm. hook
            rank_to_GPU = self._init_multigpu_helper()
            gpus = [rank_to_GPU[int(r)][0] for r in range(dist.get_world_size())]
            process_group = torch.distributed.new_group(gpus)
            self._test_ddp_hook_parity(state=process_group, hook=default.allreduce_hook)

        @unittest.skipIf(
            BACKEND != "nccl",
            "Only NCCL backend supports DDP communication hook",
        )
        @skip_if_lt_x_gpu(int(os.environ["WORLD_SIZE"]))
        @skip_if_rocm
        def test_ddp_hook_parity_powerSGD(self):
            for warm_start in [True, False]:
                powersgd_state = powerSGD.PowerSGDState(
                    process_group=None,
                    matrix_approximation_rank=1,
                    warm_start=warm_start,
                )
                self._test_ddp_hook_parity(state=powersgd_state, hook=powerSGD.powerSGD_hook)


        @unittest.skipIf(BACKEND != 'nccl' and BACKEND != 'gloo',
                         "Only Nccl & Gloo backend support DistributedDataParallel")
        @skip_if_no_gpu
        def test_DistributedDataParallel(self):
            group, group_id, rank = self._init_global_test()
            rank_to_GPU = self._init_multigpu_helper()
            gpus = list(rank_to_GPU[rank])
            self._test_DistributedDataParallel(gpu_subset=gpus, rank=rank)

            # test output_device
            self._test_DistributedDataParallel(gpu_subset=gpus, rank=rank, output_device=torch.device('cuda'))

            # test device_ids
            gpus = [torch.device('cuda:' + str(i)) for i in gpus]
            self._test_DistributedDataParallel(gpu_subset=gpus, rank=rank, output_device=torch.device('cuda'))

        @unittest.skipIf(BACKEND != 'nccl' and BACKEND != 'gloo',
                         "Only Nccl & Gloo backend support DistributedDataParallel")
        @skip_if_no_gpu
        def test_DistributedDataParallel_with_grad_is_view(self):
            group, group_id, rank = self._init_global_test()
            rank_to_GPU = self._init_multigpu_helper()
            gpus = list(rank_to_GPU[rank])
            self._test_DistributedDataParallel(gpu_subset=gpus, rank=rank, gradient_as_bucket_view=True)

            # test output_device
            self._test_DistributedDataParallel(
                gpu_subset=gpus, rank=rank, output_device=torch.device('cuda'), gradient_as_bucket_view=True)

            # test device_ids
            gpus = [torch.device('cuda:' + str(i)) for i in gpus]
            self._test_DistributedDataParallel(
                gpu_subset=gpus, rank=rank, output_device=torch.device('cuda'), gradient_as_bucket_view=True)

        def _test_DistributedDataParallel_SyncBatchNorm(self, gpu_subset, rank, local_bs, global_bs, offset, output_device=None):
            # Run a simple end to end DDP model, use result of single node model
            # as baseline

            # cpu training setup
            model = BN_NET

            # single gpu training setup
            model_gpu = copy.deepcopy(model)
            model_gpu.cuda(gpu_subset[0])

            # DDP training setup
            model_DDP = nn.SyncBatchNorm.convert_sync_batchnorm(copy.deepcopy(model))
            model_DDP.cuda(gpu_subset[0])
            model_DDP = nn.parallel.DistributedDataParallel(
                model_DDP, device_ids=gpu_subset
            )

            # test serializable/unserializable
            with tempfile.NamedTemporaryFile() as tmp:
                if sys.platform == 'win32':
                    torch.save(model_DDP, tmp)
                    tmp.seek(0)
                    model_DDP = torch.load(tmp)
                else:
                    torch.save(model_DDP, tmp.name)
                    model_DDP = torch.load(tmp.name)

            # data initialization
            input_cpu = torch.randn(global_bs, 2)
            target = torch.randn(global_bs, 4)
            loss = nn.MSELoss()

            # check two model parameters over 5 iterations
            self._test_DDP_5iter(
                model_gpu,
                model_DDP,
                input_cpu.cuda(gpu_subset[0]),
                target.cuda(gpu_subset[0]),
                loss,
                local_bs,
                rank,
                global_bs,
                True,
                offset,
                dist.get_world_size()
            )
            self._barrier()

        @unittest.skipIf(BACKEND != 'nccl' and BACKEND != 'gloo',
                         "Only Nccl & Gloo backend support DistributedDataParallel")
        @skip_if_no_gpu
        def test_DistributedDataParallel_SyncBatchNorm_Channels_Last(self):
            group, group_id, rank = self._init_global_test()
            num_processes = dist.get_world_size()
            local_bs = 2
            bs_offset = int(rank * 2)
            global_bs = int(num_processes * 2)

            model = ONLY_SBN_NET
            model_gpu = copy.deepcopy(model).cuda(rank)
            model_DDP = nn.parallel.DistributedDataParallel(
                model_gpu, device_ids=[rank]
            )

            memory_format = torch.channels_last
            input_gpu = torch.randn(global_bs, 2, 4, 4, dtype=torch.float).cuda(rank).to(memory_format=memory_format)
            target_gpu = torch.randn(global_bs, 2, 4, 4, dtype=torch.float).cuda(rank).to(memory_format=memory_format)
            loss = nn.MSELoss()

            # check two model parameters over 5 iterations
            self._test_DDP_5iter(
                model_gpu,
                model_DDP,
                input_gpu,
                target_gpu,
                loss,
                local_bs,
                rank,
                global_bs,
                True,
                bs_offset,
                dist.get_world_size(),
                memory_format=memory_format
            )
            self._barrier()

        @unittest.skipIf(BACKEND != 'nccl' and BACKEND != 'gloo',
                         "Only Nccl & Gloo backend support DistributedDataParallel")
        @skip_if_no_gpu
        def test_DistributedDataParallel_SyncBatchNorm(self):
            group, group_id, rank = self._init_global_test()
            rank_to_GPU = self._init_multigpu_helper()
            # DDP does not support replicating BN layers within a process, hence
            # testing with one module replica per process
            gpus = [rank]

            num_processes = dist.get_world_size()
            local_bs = 2
            bs_offset = int(rank * 2)
            global_bs = int(num_processes * 2)

            self._test_DistributedDataParallel_SyncBatchNorm(
                gpu_subset=gpus,
                rank=rank,
                local_bs=local_bs,
                global_bs=global_bs,
                offset=bs_offset)

            # test output_device
            self._test_DistributedDataParallel_SyncBatchNorm(
                gpu_subset=gpus,
                rank=rank,
                local_bs=local_bs,
                global_bs=global_bs,
                offset=bs_offset,
                output_device=torch.device('cuda'))

            # test device_ids
            gpus = [torch.device('cuda:' + str(i)) for i in gpus]
            self._test_DistributedDataParallel_SyncBatchNorm(
                gpu_subset=gpus,
                rank=rank,
                local_bs=local_bs,
                global_bs=global_bs,
                offset=bs_offset,
                output_device=torch.device('cuda'))

        @unittest.skipIf(BACKEND != 'nccl' and BACKEND != 'gloo',
                         "Only Nccl & Gloo backend support DistributedDataParallel")
        @skip_if_no_gpu
        def test_DistributedDataParallel_SyncBatchNorm_2D_Input(self):
            group, group_id, rank = self._init_global_test()
            rank_to_GPU = self._init_multigpu_helper()
            # DDP does not support replicating BN layers within a process, hence
            # testing with one module replica per process
            gpus = [rank]

            model = nn.BatchNorm1d(2)

            # single gpu training setup
            model_gpu = copy.deepcopy(model)
            model_gpu.cuda(gpus[0])

            # DDP training setup
            model_DDP = nn.SyncBatchNorm.convert_sync_batchnorm(copy.deepcopy(model))
            model_DDP.cuda(gpus[0])
            model_DDP = nn.parallel.DistributedDataParallel(
                model_DDP, device_ids=gpus
            )

            local_bs = len(gpus) * 2
            global_bs = dist.get_world_size() * local_bs
            input_cpu = torch.randn(global_bs, 2)
            target = torch.randn(global_bs, 2)
            loss = nn.MSELoss()

            # disabling cudnn.
            # SyncBatchNorm goes through native_batch_norm kernel, this avoids the
            # numerical issue created by the divergent code path.
            with torch.backends.cudnn.flags(False):
                # check two model parameters over 5 iterations
                self._test_DDP_5iter(
                    model_gpu,
                    model_DDP,
                    input_cpu.cuda(gpus[0]),
                    target.cuda(gpus[0]),
                    loss,
                    local_bs,
                    rank,
                    global_bs,
                    True
                )
                self._barrier()

        @unittest.skipIf(BACKEND != 'nccl' and BACKEND != 'gloo',
                         "Only Nccl & Gloo backend support DistributedDataParallel")
        @skip_if_no_gpu
        @require_world_size(2)
        def test_DistributedDataParallel_SyncBatchNorm_Single_Input_Per_Process(self):
            group, group_id, rank = self._init_global_test()
            rank_to_GPU = self._init_multigpu_helper()
            # DDP does not support replicating BN layers within a process, hence
            # testing with one module replica per process
            gpus = [rank]

            model = nn.BatchNorm1d(2)

            # single gpu training setup
            model_gpu = copy.deepcopy(model)
            model_gpu.cuda(gpus[0])

            # DDP training setup
            model_DDP = nn.SyncBatchNorm.convert_sync_batchnorm(copy.deepcopy(model))
            model_DDP.cuda(gpus[0])
            model_DDP = nn.parallel.DistributedDataParallel(
                model_DDP, device_ids=gpus
            )

            local_bs = 1
            global_bs = dist.get_world_size()
            input_cpu = torch.randn(global_bs, 2)
            target = torch.randn(global_bs, 2)
            loss = nn.MSELoss()

            # disabling cudnn.
            # SyncBatchNorm goes through native_batch_norm kernel, this avoids the
            # numerical issue created by the divergent code path.
            with torch.backends.cudnn.flags(False):
                # check two model parameters over 5 iterations
                self._test_DDP_5iter(
                    model_gpu,
                    model_DDP,
                    input_cpu.cuda(gpus[0]),
                    target.cuda(gpus[0]),
                    loss,
                    local_bs,
                    rank,
                    global_bs,
                    True
                )
                self._barrier()

        @unittest.skipIf(BACKEND != 'nccl' and BACKEND != 'gloo',
                         "Only Nccl & Gloo backend support DistributedDataParallel")
        @skip_if_no_gpu
        def test_DistributedDataParallel_SyncBatchNorm_Diff_Input_Sizes_Running_Value(self):
            group, group_id, rank = self._init_global_test()
            rank_to_GPU = self._init_multigpu_helper()
            model = nn.parallel.DistributedDataParallel(ONLY_SBN_NET.cuda(rank), device_ids=[rank])

            input_var = []
            for i in range(dist.get_world_size()):
                input_var_rank = torch.cat([
                    torch.ones(2, 1, 10 ** (i + 1)) * (0.1 ** (i - 1)),
                    torch.ones(2, 1, 10 ** (i + 1)) * (0.3 ** (i - 1))
                ], dim=1)
                input_var.append(input_var_rank)

            all_input_var = torch.cat(
                [x.permute(1, 0, 2).contiguous().view(ONLY_SBN_NET.num_features, -1) for x in input_var],
                dim=1
            ).cuda(rank)

            for i in range(100):
                y = model(input_var[rank].cuda(rank))
                y.mean().backward()

            running_mean, running_var = model.module.running_mean, model.module.running_var
            torch.testing.assert_allclose(running_mean, all_input_var.mean(1))
            torch.testing.assert_allclose(running_var, all_input_var.var(1))

        @unittest.skipIf(BACKEND != 'nccl' and BACKEND != 'gloo',
                         "Only Nccl & Gloo backend support DistributedDataParallel")
        @skip_if_no_gpu
        def test_DistributedDataParallel_SyncBatchNorm_Diff_Input_Sizes_gradient(self):
            group, group_id, rank = self._init_global_test()
            # only do single GPU per process
            gpus = [rank]

            # cpu training setup
            model = BN_NET

            num_processes = dist.get_world_size()
            local_bs = rank + 2
            bs_offset = int((rank + 3) * rank / 2)
            global_bs = int((num_processes + 3) * num_processes / 2)

            self._test_DistributedDataParallel_SyncBatchNorm(
                gpu_subset=gpus,
                rank=rank,
                local_bs=local_bs,
                global_bs=global_bs,
                offset=bs_offset)

        def _test_ddp_logging_data(self, is_gpu):
            rank = dist.get_rank()
            model_DDP = copy.deepcopy(DDP_NET)
            if is_gpu:
                model_DDP = nn.parallel.DistributedDataParallel(model_DDP.cuda(rank), device_ids=[rank])
            else:
                model_DDP = nn.parallel.DistributedDataParallel(model_DDP)

            # dummy data initialization
            local_bs = 2
            batch_size, input, target, loss = self._prepare_dummy_data(local_bs)
            if is_gpu:
                input = input.cuda(rank)
                target = target.cuda(rank)

            model_DDP.set_ddp_runtime_logging_sample_rate(2)

            for idx in range(20):
                offset = rank * local_bs

                # DDP training, DDP scatters subsets of input to nodes/GPUs
                self._test_DDP_helper(
                    model_DDP,
                    input[offset: offset + local_bs],
                    target[offset: offset + local_bs],
                    loss,
                    1,
                )

                self._model_step_with_zero_grad(model_DDP)

                # Verify DDP logging data is sampled as expected
                # If it has ran more than 10 iteratons and this is
                # the sampled iteration for measuring run time stats,
                # the run time stats for this idx-th iteration will not
                # be zeros.
                ddp_logging_data = model_DDP.get_ddp_logging_data()
                if (idx > 0 and (idx < 10 or idx % 2 != 0)):
                    self.assertGreaterEqual(ddp_logging_data.forward_compute_time, 1)
                    self.assertGreaterEqual(ddp_logging_data.backward_compute_comm_overlap_time, 1)
                    self.assertGreaterEqual(
                        ddp_logging_data.backward_compute_time,
                        ddp_logging_data.backward_compute_comm_overlap_time)
                    self.assertGreaterEqual(
                        ddp_logging_data.backward_comm_time,
                        ddp_logging_data.backward_compute_comm_overlap_time)
                else:
                    self.assertGreaterEqual(ddp_logging_data.forward_compute_time, 0)
                    self.assertGreaterEqual(ddp_logging_data.backward_compute_comm_overlap_time, 0)
                    self.assertGreaterEqual(ddp_logging_data.backward_compute_time, 0)
                    self.assertGreaterEqual(ddp_logging_data.backward_comm_time, 0)

                # Shuffle the input so that DDP input is different
                input = input[torch.randperm(batch_size)]

            return model_DDP

        @unittest.skipIf(
            BACKEND == "nccl", "nccl does not support DDP on CPU models"
        )
        def test_ddp_logging_data_cpu(self):
            def parse_env(var):
                return os.environ[var] if var in os.environ else "N/A"

            group, group_id, rank = self._init_global_test()
            model_DDP = self._test_ddp_logging_data(is_gpu=False)

            ddp_logging_data = model_DDP.get_ddp_logging_data()
            self.assertEqual(ddp_logging_data.world_size, dist.get_world_size())
            self.assertEqual(ddp_logging_data.rank, dist.get_rank())
            self.assertEqual(ddp_logging_data.module_name, 'Net')
            self.assertEqual(ddp_logging_data.device_ids, [])
            # output_device is -1 in default if it is not set, e.g.
            # output_device of CPU training is -1.
            self.assertEqual(ddp_logging_data.output_device, -1)
            self.assertEqual(ddp_logging_data.broadcast_buffers, True)
            self.assertEqual(ddp_logging_data.bucket_cap_mb, 25)
            self.assertEqual(ddp_logging_data.find_unused_parameters, False)
            self.assertEqual(ddp_logging_data.gradient_as_bucket_view, False)
            self.assertEqual(ddp_logging_data.backend_name, dist.get_backend(group_id))
            self.assertEqual(ddp_logging_data.iteration, 18)
            params = list(model_DDP.parameters())
            num_params = 0
            param_size = 0
            params = list(parameter for parameter in filter(lambda parameter: parameter.requires_grad, params))
            for p in params:
                num_params += 1
                param_size += p.numel() * p.element_size()
            self.assertEqual(ddp_logging_data.dtypes, ["float"])
            self.assertEqual(ddp_logging_data.total_parameter_size_bytes, param_size)
            self.assertEqual(ddp_logging_data.num_parameter_tensors, num_params)
            self.assertEqual(ddp_logging_data.bucket_sizes, [param_size])
            self.assertEqual(ddp_logging_data.master_port, parse_env("MASTER_PORT"))
            self.assertEqual(ddp_logging_data.master_addr, parse_env("MASTER_ADDR"))
            self.assertEqual(ddp_logging_data.cuda_visible_devices, parse_env("CUDA_VISIBLE_DEVICES"))
            self.assertEqual(ddp_logging_data.gloo_socket_ifname, parse_env("GLOO_SOCKET_IFNAME"))
            self.assertEqual(ddp_logging_data.gloo_device_transport, parse_env("GLOO_DEVICE_TRANSPORT"))
            self.assertEqual(ddp_logging_data.nccl_socket_ifname, parse_env("NCCL_SOCKET_IFNAME"))
            self.assertEqual(ddp_logging_data.nccl_blocking_wait, parse_env("NCCL_BLOCKING_WAIT"))
            self.assertEqual(ddp_logging_data.nccl_async_error_handling, parse_env("NCCL_ASYNC_ERROR_HANDLING"))
            self.assertEqual(ddp_logging_data.nccl_debug, parse_env("NCCL_DEBUG"))
            self.assertEqual(ddp_logging_data.nccl_nthreads, parse_env("NCCL_NTHREADS"))
            self.assertEqual(ddp_logging_data.nccl_ib_timeout, parse_env("NCCL_IB_TIMEOUT"))
            # test runtime logging fields
            self.assertEqual(ddp_logging_data.unused_parameter_size, 0)
            self.assertEqual(ddp_logging_data.has_rebuilt_buckets, True)
            self.assertEqual(ddp_logging_data.rebuilt_bucket_sizes, [param_size])
            # It is hard to test accurate latency, but it can test whether the latency is
            # a valid value and in the expected range.
            self.assertGreaterEqual(ddp_logging_data.avg_forward_compute_time, 1)
            self.assertGreaterEqual(ddp_logging_data.avg_backward_compute_comm_overlap_time, 1)
            self.assertGreaterEqual(
                ddp_logging_data.avg_backward_compute_time,
                ddp_logging_data.avg_backward_compute_comm_overlap_time)
            self.assertGreaterEqual(
                ddp_logging_data.avg_backward_comm_time,
                ddp_logging_data.avg_backward_compute_comm_overlap_time)
            # test larger net with mixed data types, verify multiple bucket sizes
            model = LargeNet()
            model.float()
            model.fc1.double()
            model_DDP = nn.parallel.DistributedDataParallel(model, bucket_cap_mb=1.5)
            ddp_logging_data = model_DDP.get_ddp_logging_data()
            params = list(model_DDP.parameters())
            self.assertEqual(ddp_logging_data.bucket_cap_mb, 1.5)
            self.assertEqual(
                ddp_logging_data.bucket_sizes,
                [params[1].numel() * params[1].element_size(), params[0].numel() * params[0].element_size()])
            self.assertEqual(','.join(ddp_logging_data.dtypes), 'double,float')

        @unittest.skipIf(BACKEND != 'nccl' and BACKEND != 'gloo',
                         "Only Nccl & Gloo backend support DistributedDataParallel")
        @skip_if_no_gpu
        def test_ddp_logging_data_gpu(self):
            group, group_id, rank = self._init_global_test()
            model_DDP = self._test_ddp_logging_data(is_gpu=True)
            ddp_logging_data = model_DDP.get_ddp_logging_data()
            self.assertEqual(ddp_logging_data.device_ids, [rank])
            self.assertEqual(ddp_logging_data.output_device, rank)
            # test runtime logging fields
            # It is hard to test accurate latency, but it can test whether the latency is
            # a valid value and in the expected range.
            self.assertGreaterEqual(ddp_logging_data.avg_forward_compute_time, 1)
            self.assertGreaterEqual(ddp_logging_data.avg_backward_compute_comm_overlap_time, 1)
            self.assertGreaterEqual(
                ddp_logging_data.avg_backward_compute_time,
                ddp_logging_data.avg_backward_compute_comm_overlap_time)
            self.assertGreaterEqual(
                ddp_logging_data.avg_backward_comm_time,
                ddp_logging_data.avg_backward_compute_comm_overlap_time)

        @skipIfNoTorchVision
        def test_SyncBatchNorm_process_group(self):
            # When adopting `convert_sync_batchnorm` to convert a `nn.modules`,
            # it need to recursively pass the `process_group` in the module when the `SyncBatchNorm`
            # is nested in a sub-module or sub-sub-module (e.g. resnet50 in torchvision.models).

            process_ids = 0
            process_group = torch.distributed.new_group([process_ids])
            res50_model = torchvision.models.resnet50()
            res50_model_sync = nn.SyncBatchNorm.convert_sync_batchnorm(copy.deepcopy(res50_model), process_group)
            process_group_sync = res50_model_sync.layer1[0].bn1.process_group
            self.assertEqual(process_group_sync, process_group)

        def _run_reduction_test(
                self, tensor, expected_tensor, op, reduction_fn=dist.all_reduce, dst=None
        ):
            if reduction_fn != dist.all_reduce and dst is None:
                raise ValueError(f"Reduction fn {reduction_fn} must specify dst!")
            if dst is not None:
                reduction_fn(tensor, dst, op)
                # Only destination rank tensor is expected to have final result.
                if dist.get_rank() == dst:
                    self.assertEqual(tensor, expected_tensor)
            else:
                reduction_fn(tensor, op)
                self.assertEqual(tensor, expected_tensor)

        @require_backend({"nccl"})
        @require_backends_available({"nccl"})
        @skip_if_lt_x_gpu(2)
        def test_nccl_backend_bool_allreduce(self):
            torch.cuda.set_device(self.rank)
            # Run all_reduce with PRODUCT
            element = self.rank % 2 == 0
            for op in [dist.ReduceOp.PRODUCT, dist.ReduceOp.MIN]:
                input_tensor = torch.tensor([element, element]).to(self.rank)
                self._run_reduction_test(
                    input_tensor, torch.tensor([False, False]).to(self.rank), op
                )
                # Ensure that all ranks contributing True (cast to 1) results in the
                # correct reduction.
                input_tensor = torch.tensor([True, True]).to(self.rank)
                expected_tensor = input_tensor.clone()
                self._run_reduction_test(
                    input_tensor, expected_tensor, op
                )

            # Run all_reduce with SUM
            for op in [dist.ReduceOp.SUM, dist.ReduceOp.MAX]:
                input_tensor = torch.tensor([element, element]).to(self.rank)
                self._run_reduction_test(
                    input_tensor, torch.tensor([True, True]).to(self.rank), op
                )
            # TODO: NCCL backend does not work correctly for bitwise reduction ops
            # (see https://github.com/pytorch/pytorch/issues/41362). Add tests for
            # these once it is supported.

        @require_backend({"nccl"})
        @require_backends_available({"nccl"})
        @skip_if_lt_x_gpu(2)
        def test_nccl_backend_bool_allgather(self):
            torch.cuda.set_device(self.rank)
            inp = {0: [True, True], 1: [False, True]}
            input_tensor = torch.tensor(inp[self.rank % 2]).to(self.rank)
            # Preserve a copy of the tensor to compare against after allgather.
            input_tensor_copy = input_tensor.clone()
            tensor_list = [
                torch.tensor([False, False]).to(self.rank)
                for _ in range(dist.get_world_size())
            ]
            dist.all_gather(tensor_list, input_tensor)

            self.assertEqual(len(tensor_list), dist.get_world_size())
            for i, t in enumerate(tensor_list):
                expected = torch.tensor(inp[i % 2]).to(self.rank)
                self.assertEqual(t, expected)
            # Ensure that the input tensor is not modified, since this collective
            # does not modify its input.
            self.assertEqual(input_tensor_copy, input_tensor)

        @require_backend({"nccl"})
        @require_backends_available({"nccl"})
        @skip_if_lt_x_gpu(int(os.environ["WORLD_SIZE"]))
        def test_nccl_backend_bool_reduce(self):
            torch.cuda.set_device(self.rank)
            inp = {0: [True, True], 1: [False, False]}
            # Run reduce() with product op
            for op in [dist.ReduceOp.PRODUCT, dist.ReduceOp.MIN]:
                input_tensor = torch.tensor(inp[self.rank % 2]).to(self.rank)
                expected = torch.tensor([False, False]).to(self.rank)
                self._run_reduction_test(
                    input_tensor, expected, op, dist.reduce, dst=0
                )
                # Ensure that all ranks contributing True (cast to 1) results in the
                # correct reduction.
                input_tensor = torch.tensor([True, True]).to(self.rank)
                expected_tensor = input_tensor.clone()
                self._run_reduction_test(
                    input_tensor, expected_tensor, op, dist.reduce, dst=0
                )

            for op in [dist.ReduceOp.SUM, dist.ReduceOp.MAX]:
                input_tensor = torch.tensor(inp[self.rank % 2]).to(self.rank)
                expected = (
                    torch.tensor([True, True]).to(self.rank)
                    if self.rank == 0
                    else input_tensor.clone()
                )
                self._run_reduction_test(
                    input_tensor, expected, op, dist.reduce, dst=0
                )

        @require_backend({"nccl"})
        @require_backends_available({"nccl"})
        @skip_if_lt_x_gpu(2)
        def test_nccl_backend_bool_broadcast(self):
            tensor_size = 10
            bcast_tensor = torch.tensor(
                [
                    (random.random() < 0.5 if self.rank == 0 else False)
                    for _ in range(tensor_size)
                ]
            ).to(self.rank)
            dist.broadcast(bcast_tensor, src=0)
            # Now allgather and ensure the tensors are equal.
            tensor_list = [
                torch.tensor([False for _ in range(tensor_size)]).to(self.rank)
                for _ in range(dist.get_world_size())
            ]
            dist.all_gather(tensor_list, bcast_tensor)
            expected = tensor_list[0]
            for tensor in tensor_list[1:]:
                self.assertEqual(tensor, expected)

        @unittest.skipIf(
            BACKEND != "nccl" and BACKEND != "gloo",
            "Only NCCL and GLOO backend support DistributedDataParallel",
        )
        @skip_if_lt_x_gpu(int(os.environ["WORLD_SIZE"]))
        def test_DistributedSampler_padding(self):
            # Tests padding of distributed sampler.
            world_size = dist.get_world_size()

            # Simulates the 'casual' dataset size
            dataset_size = 100 + world_size + 1
            dataset = [torch.ones(1).to(self.rank) * i for i in range(dataset_size)]

            # Simulates the 'tiny' dataset size
            dataset_tiny_size = max(world_size // 2 - 1, 1)
            dataset_tiny = [torch.ones(1).to(self.rank) * i for i in range(dataset_tiny_size)]

            # Specifying drop_last=True will cause the tail of the data to be dropped.
            dist_sampler = DistributedSampler(dataset=dataset, drop_last=True)
            local_num_samples, local_dataset_size = (
                dist_sampler.num_samples,
                dist_sampler.total_size,
            )
            # The effective dataset size should be the greatest integer that is <=
            # dataset_size that is divisible by the world_size. This is to ensure each
            # rank processes the same number of samples.
            effective_dataset_size = (
                math.ceil((dataset_size - world_size) / world_size)
                if dataset_size % world_size != 0
                else dataset_size / world_size
            )
            self.assertEqual(local_num_samples, effective_dataset_size)
            self.assertEqual(local_dataset_size, local_num_samples * world_size)
            indices_list = list(iter(dist_sampler))
            self.assertEqual(len(indices_list), local_num_samples)

            def validate_global_samples(local_num_samples):
                # Ensure that each rank processes the same number of samples.
                world_samples = [
                    torch.LongTensor([0]).to(self.rank) for _ in range(world_size)
                ]
                dist.all_gather(world_samples, torch.tensor([local_num_samples]).to(self.rank))
                world_samples = [sample.item() for sample in world_samples]
                self.assertEqual(len(set(world_samples)), 1)

            validate_global_samples(local_num_samples)

            # drop_last=False is the default and will add additional indices to be sampled,
            # increasing the effective dataset size.
            dist_sampler_added_samples = DistributedSampler(dataset=dataset)
            local_num_samples, local_dataset_size = (
                dist_sampler_added_samples.num_samples,
                dist_sampler_added_samples.total_size,
            )
            # The effective dataset size is the smallest integer that is >= dataset_size
            # and divisible by the world size.
            self.assertEqual(
                local_num_samples, math.ceil(dataset_size / world_size)
            )
            self.assertEqual(local_dataset_size, local_num_samples * world_size)
            indices_list = list(iter(dist_sampler_added_samples))
            self.assertEqual(len(indices_list), local_num_samples)

            # Ensure that each rank processes the same number of samples.
            validate_global_samples(local_num_samples)

            # Ensure additional samples are padded even when
            # the extremely small dataset is given.
            dist_sampler_added_samples_tiny = DistributedSampler(dataset=dataset_tiny)
            local_num_samples, local_dataset_size = (
                dist_sampler_added_samples_tiny.num_samples,
                dist_sampler_added_samples_tiny.total_size,
            )
            self.assertEqual(
                local_num_samples, math.ceil(dataset_tiny_size / world_size)
            )
            self.assertEqual(local_dataset_size, local_num_samples * world_size)
            indices_list = list(iter(dist_sampler_added_samples_tiny))
            self.assertEqual(len(indices_list), local_num_samples)
            validate_global_samples(local_num_samples)


        @require_backend({"nccl", "gloo"})
        @require_n_gpus_for_nccl_backend(int(os.environ["WORLD_SIZE"]), os.environ["BACKEND"])
        def test_allgather_object(self):
            # Only set device for NCCL backend since it must use GPUs.
            backend = os.environ["BACKEND"]
            if backend == "nccl":
                # Case where rank != GPU device.
                next_rank = (self.rank + 1) % int(self.world_size)
                torch.cuda.set_device(next_rank)

            # If GPU test, add object with GPU tensor
            if backend == "nccl":
                COLLECTIVES_OBJECT_TEST_LIST.append(Foo(torch.randn(3, 3, device=0)))

            gather_objects = COLLECTIVES_OBJECT_TEST_LIST

            output_gathered = [None for _ in range(dist.get_world_size())]
            dist.all_gather_object(
                output_gathered, gather_objects[self.rank % len(gather_objects)]
            )

            for i, val in enumerate(output_gathered):
                expected = gather_objects[i % len(gather_objects)]
                self.assertEqual(val, expected)

                output_gathered = [None for _ in range(dist.get_world_size())]
                dist.all_gather_object(
                    output_gathered, gather_objects[self.rank % len(gather_objects)]
                )

        @require_backend({"gloo"})
        @unittest.skipIf(BACKEND == "nccl", "NCCL does not support gather")
        def test_gather_object(self):
            # Ensure stateful objects can be gathered
            gather_objects = COLLECTIVES_OBJECT_TEST_LIST
            output_gathered = [None for _ in range(dist.get_world_size())]
            gather_on_rank = 0
            my_rank = dist.get_rank()
            dist.gather_object(
                gather_objects[self.rank % len(gather_objects)],
                object_gather_list=output_gathered if my_rank == gather_on_rank else None,
                dst=gather_on_rank,
            )
            if my_rank != gather_on_rank:
                self.assertEqual(
                    output_gathered, [None for _ in range(dist.get_world_size())]
                )
            else:
                for i, val in enumerate(output_gathered):
                    expected = gather_objects[i % len(gather_objects)]
                    self.assertEqual(val, expected)

            # Validate errors when objects can't be pickled.
            class Bar:
                pass

            b = Bar()
            gather_objects = [b for _ in range(dist.get_world_size())]
            with self.assertRaisesRegex(AttributeError, "Can't pickle local object"):
                dist.all_gather_object(
                    [None for _ in range(dist.get_world_size())], gather_objects[self.rank]
                )

        @require_backend({"nccl"})
        @require_backends_available({"nccl"})
        @skip_if_lt_x_gpu(2)
        def test_nccl_gather_object_err(self):
            output_gathered = [None for _ in range(dist.get_world_size())]
            gather_on_rank = 0
            # Case where rank != GPU device.
            my_rank = dist.get_rank()
            next_rank = (my_rank + 1) % dist.get_world_size()
            torch.cuda.set_device(next_rank)
            with self.assertRaisesRegex(
                RuntimeError, "ProcessGroupNCCL does not support gather"
            ):
                dist.gather_object(
                    "foo",
                    object_gather_list=output_gathered
                    if my_rank == gather_on_rank
                    else None,
                    dst=gather_on_rank,
                )

        def validate_net_equivalence(self, net):
            # Helper to validate synchronization of nets across ranks.
            net_module_states = list(net.module.state_dict().values())
            # Check that all tensors in module's state_dict() are equal.
            for t in net_module_states:
                tensor_list = [
                    torch.zeros_like(t) for _ in range(dist.get_world_size())
                ]
                dist.all_gather(tensor_list, t)
                for tensor in tensor_list:
                    self.assertEqual(tensor, t)

        @require_backend({"gloo", "nccl"})
        @require_backends_available({"gloo", "nccl"})
        @skip_if_lt_x_gpu(2)
        def test_ddp_sync_params_and_buffers(self):
            # Test that after calling _sync_params_and_buffers, models across ranks
            # are the same and are equal to the model on the input rank.
            dim = 2
            rank = self.rank
            rank_to_broadcast = 1
            # Seed to ensure that ranks are initialized with different initial models.
            torch.manual_seed(rank)
            model = nn.Linear(dim, dim, bias=False)
            net = torch.nn.parallel.DistributedDataParallel(
                model.cuda(rank), device_ids=[self.rank], bucket_cap_mb=1
            )
            new_model = nn.Linear(dim, dim, bias=False).cuda(rank)
            net.module = copy.deepcopy(new_model)
            # Assert params are different
            net_module_states = list(net.module.state_dict().values())
            for t in net_module_states:
                tensor_list = [
                    torch.zeros_like(t) for _ in range(dist.get_world_size())
                ]
                dist.all_gather(tensor_list, t)
                for i, tensor in enumerate(tensor_list):
                    if i == rank:
                        self.assertEqual(t, tensor)
                    else:
                        # tensor from another rank should be different.
                        self.assertNotEqual(t, tensor)

            net._sync_params_and_buffers(authoritative_rank=rank_to_broadcast)
            # Now all model params should be the same.
            self.validate_net_equivalence(net)
            # Since the network params were broadcast from rank_to_broadcast, validate that
            # they are the same as new_model on rank_to_broadcast.
            if rank == rank_to_broadcast:
                expected_states = new_model.state_dict().values()
                for t, expected in zip(net_module_states, expected_states):
                    self.assertEqual(t, expected)

        @require_backend({"gloo", "nccl"})
        @require_backends_available({"gloo", "nccl"})
        @skip_if_lt_x_gpu(2)
        def test_ddp_grad_div_uneven_inputs(self):
            # Test gradient division during training with join() API. If
            # divide_by_initial_world_size=False, we scale by the effective world
            # size when allreducing grads.
            dim = 5
            batch = 1
            grad_scale = 50
            rank = self.rank
            model = nn.Linear(dim, dim, bias=False)
            inp = torch.ones(batch, dim, device=self.rank) * grad_scale
            net = torch.nn.parallel.DistributedDataParallel(
                model.cuda(rank), device_ids=[self.rank], bucket_cap_mb=1
            )
            n_iters = 3
            if self.rank > 0:
                n_iters += 2

            with net.join(divide_by_initial_world_size=False):
                for _ in range(n_iters):
                    loss = net(inp).sum()
                    loss.backward()
                    # The grad is always expected_grad, since we divide by the number
                    # of currently active processes and inactive processes contribute
                    # zero gradient. If we kept dividing by static initial world
                    # size as processes leave, the grad would be smaller.
                    expected_grad = torch.ones(dim, dim, device=self.rank) * grad_scale
                    param = list(net.parameters())[0]
                    self.assertEqual(expected_grad, param.grad)
                    # Avoid accumulating grads so that it's the same every iteration
                    net.zero_grad()
                    torch.cuda.synchronize(device=self.rank)

            # If divide_by_initial_world_size=True (default), we always scale grads
            # by the initial world_size.
            with net.join(divide_by_initial_world_size=True):
                for i in range(n_iters):
                    loss = net(inp).sum()
                    loss.backward()
                    effective_ws = dist.get_world_size()
                    if i >= 3:
                        effective_ws -= 1
                    expected_grad = (
                        torch.ones(dim, dim, device=self.rank) * grad_scale * effective_ws
                    ) / dist.get_world_size()
                    param = list(net.parameters())[0]
                    self.assertEqual(expected_grad, param.grad)
                    # Avoid accumulating grad so that it's the same every iteration.
                    net.zero_grad()
                    torch.cuda.synchronize(device=self.rank)

        @require_backend({"gloo", "nccl"})
        @require_backends_available({"gloo", "nccl"})
        @skip_if_lt_x_gpu(2)
        def test_ddp_profiling(self):
            batch = 3
            dim = 10
            num_iters = 6
            torch.cuda.set_device(self.rank)
            model = nn.Linear(dim, dim, bias=False)
            inp = torch.rand(batch, dim, device=self.rank)
            net = torch.nn.parallel.DistributedDataParallel(
                model.cuda(self.rank), device_ids=[self.rank]
            )
            with torch.autograd.profiler.profile() as prof:
                for i in range(num_iters):
                    # Enable profiling on even iterations
                    loss = net(inp).sum()
                    loss.backward()

            all_reduce_event_name = f"{dist.get_backend()}:all_reduce"
            events = get_profiling_event(all_reduce_event_name, prof)
            event_count = sum(e.count for e in events)
            self.assertEqual(event_count, num_iters)
            for event in events:
                self.assertEqual(event.name, all_reduce_event_name)

            # Run DDP with profiling for a few iterations, then enable profiling
            # for a single pass, and ensure it is recorded. This tests that the
            # thread local state is correctly updated.
            net = torch.nn.parallel.DistributedDataParallel(
                model.cuda(self.rank), device_ids=[self.rank]
            )
            for i in range(3):
                loss = net(inp).sum()
                loss.backward()
            # Now enable the profiler.
            with torch.autograd.profiler.profile() as prof:
                loss = net(inp).sum()
                loss.backward()

            events = get_profiling_event(all_reduce_event_name, prof)
            self.assertEqual(1, len(events))
            self.assertEqual(1, events[0].count)
            self.assertEqual(events[0].name, all_reduce_event_name)

        @require_backend({"gloo", "nccl"})
        @require_backends_available({"gloo", "nccl"})
        @skip_if_lt_x_gpu(2)
        def test_ddp_join_model_equivalence(self):
            # Verifies equivalence with model training locally and with DDP under
            # the join context manager.
            batch = 3
            dim = 10
            learning_rate = 0.03
            model = nn.Linear(dim, dim, bias=False)
            inp = torch.rand(batch, dim, device=self.rank)
            local_model = copy.deepcopy(model)
            local_model = local_model.cuda(self.rank)
            rank_to_iter_mapping = {rank : 2 * (rank + 1) for rank in range(dist.get_world_size())}
            # run local model
            local_iters = sum(rank_to_iter_mapping.values())
            local_optim = torch.optim.SGD(local_model.parameters(), lr=learning_rate)
            for _ in range(local_iters):
                local_optim.zero_grad()
                out = local_model(inp)
                loss = out.sum()
                loss.backward()
                local_optim.step()

            # run DDP model with join API
            num_iters = rank_to_iter_mapping[self.rank]
            net = torch.nn.parallel.DistributedDataParallel(
                model.cuda(self.rank), device_ids=[self.rank]
            )
            ddp_optim = torch.optim.SGD(
                model.parameters(), lr=learning_rate * dist.get_world_size()
            )
            with net.join():
                for i in range(num_iters):
                    ddp_optim.zero_grad()
                    out = net(inp)
                    loss = out.sum()
                    loss.backward()
                    torch.cuda.synchronize(device=self.rank)
                    ddp_optim.step()

            # Validate model state dicts are equal
            for (_, local_tensor), (_, dist_tensor) in zip(
                local_model.state_dict().items(), net.module.state_dict().items()
            ):
                self.assertEqual(local_tensor, dist_tensor)

        def _run_uneven_inputs_test(
            self, test_case, iteration_mapping, find_unused_params,
        ):
            model = test_case.model
            inp = test_case.inp
            rank = self.rank
            sync_interval = test_case.sync_interval
            # Ensure all outsanding GPU work is comlete so this test runs independently.
            dist.barrier()
            # Bucket_cap_mb is intentionally low to test allreduce scheduling when
            # there are many buckets.
            net = torch.nn.parallel.DistributedDataParallel(
                model.cuda(rank),
                device_ids=[rank],
                bucket_cap_mb=1,
                find_unused_parameters=find_unused_params,
            )

            # Determine num iters for this rank via the passed in mapping.
            num_iters = iteration_mapping[rank]
            with net.join():
                for i in range(num_iters):
                    # Use model.no_sync() to disable grad synchronization every
                    # sync_interval.
                    if i % sync_interval != 0:
                        context = net.no_sync()
                    else:
                        context = suppress()
                    with context:
                        if isinstance(inp, tuple):
                            loss = net(*inp).sum()
                        else:
                            loss = net(inp).sum()
                        loss.backward()
                        self._model_step(net)
                        # Ensure completion of GPU kernels (including allreduce). If the
                        # join API is not properly implemented, then this should hang
                        # since the allreduce will hang.
                        torch.cuda.synchronize(device=rank)

            # Ensure completion of all GPU kernels.
            torch.cuda.synchronize(device=rank)
            self.assertTrue(net._authoritative_rank)
            # All ranks should have agreed on the same authoritative_rank!
            final_rank_tensor = torch.tensor([net._authoritative_rank], device=self.rank)
            tensor_list = [
                torch.zeros_like(final_rank_tensor)
                for _ in range(dist.get_world_size())
            ]
            dist.all_gather(tensor_list, final_rank_tensor)
            max_rank = dist.get_world_size() - 1
            self.assertSetEqual({max_rank}, set(tensor.item() for tensor in tensor_list))
            # Ensure that all models are the same across ranks after all have joined.
            self.validate_net_equivalence(net)
            dist.barrier()

        @require_backend({"gloo", "nccl"})
        @require_backends_available({"gloo", "nccl"})
        @skip_if_lt_x_gpu(2)
        def test_ddp_uneven_inputs(self):
            dim = 1000
            batch = 1
            # Create a variety of models to run uneven input tests on.
            large_model = nn.Sequential(
                nn.Conv2d(1, 20, 5),
                nn.ReLU(),
                nn.Conv2d(20, 32, 5),
                nn.ReLU(),
                nn.Conv2d(32, 256, 5),
                nn.ReLU(),
            )
            small_model = nn.Linear(dim, dim, bias=False)
            bn_net = BatchNormNet()

            class UnusedParamModule(nn.Module):
                def __init__(self, unused_params_rank):
                    super().__init__()
                    self.t0 = Task()
                    self.t1 = Task()
                    self.unused_params_rank = unused_params_rank

                def task_parameters(self):
                    return (self.t0.p, self.t1.p)

                def forward(self, x, rank):
                    return (
                        self.t1(self.t0(x))
                        if rank != self.unused_params_rank
                        else self.t1(x)
                    )

            unjoined_rank_with_unused_params_model = UnusedParamModule(1)
            joined_rank_with_unused_params_model = UnusedParamModule(0)

            rank = self.rank
            models_to_test = [
                # Network with batchnorm
                DDPUnevenTestInput(
                    name="batch_norm_net",
                    model=bn_net,
                    inp=torch.ones(batch, 2, device=rank),
                    sync_interval=1
                ),
                DDPUnevenTestInput(
                    name="large_conv_model",
                    model=large_model,
                    inp=torch.ones(batch, batch, dim, dim, device=rank),
                    sync_interval=1,
                ),
                DDPUnevenTestInput(
                    name="small_model",
                    model=small_model,
                    inp=torch.ones(batch, dim, device=rank),
                    sync_interval=1,
                ),
                # Unused parameter test where rank that does not join early has unused params
                DDPUnevenTestInput(
                    name="unjoined_rank_with_unused_params_model",
                    model=unjoined_rank_with_unused_params_model,
                    inp=(torch.ones(batch, 2, device=rank), rank),
                    sync_interval=1,
                ),
                # Unused parameter test where rank that does join early has unused params
                DDPUnevenTestInput(
                    name="joined_rank_with_unused_params_model",
                    model=joined_rank_with_unused_params_model,
                    inp=(torch.ones(batch, 2, device=rank), rank),
                    sync_interval=1,
                ),
            ]

            # Add resnet model if we have torchvision installed.
            if HAS_TORCHVISION:
                resnet_model = torchvision.models.resnet50()
                models_to_test.append(
                    DDPUnevenTestInput(
                        name="resnet_model",
                        model=resnet_model,
                        inp=torch.ones(1, 3, 1000, 1000),
                        sync_interval=1,
                    )
                )

            # Test with no_sync every 2, 3, 4, ... iterations.
            models_with_sync = []
            for i, test_input in enumerate(models_to_test):
                models_with_sync.append(
                    DDPUnevenTestInput(
                        name=test_input.name,
                        model=test_input.model,
                        inp=test_input.inp,
                        sync_interval=i + 2,
                    )
                )

            models_to_test.extend(models_with_sync)

            # 0 iteration tests for when one process does not train model at all, so
            # we must shadow the broadcast calls made when rebuilding buckets.
            baseline_num_iters = [0, 5]
            iteration_offsets = [2, 3, 10]
            num_uneven_ranks = [1]
            if dist.get_world_size() > 2:
                num_uneven_ranks.append(2)
            iteration_mappings = []
            # Generate rank : num_iters mappings for various uneven input scenarios.
            # This includes cases where rank 0 joins early and all other ranks join
            # later, and scenarios where multiple ranks join early, but at different
            # iterations, and later ranks join later.
            for num_early_join_ranks in num_uneven_ranks:
                for baseline_iter in baseline_num_iters:
                    for offset in iteration_offsets:
                        mapping = {
                            rank: baseline_iter for rank in range(0, num_early_join_ranks)
                        }
                        # if num_early_join_ranks > 1, ranks > 0 that will join early
                        # iterate offset//2 more times than rank 0, to test nodes
                        # depleting inputs at different times.
                        if num_early_join_ranks > 1:
                            for rank in mapping.keys():
                                if rank > 0:
                                    mapping[rank] += offset // 2
                        mapping.update(
                            {
                                rank: baseline_iter + offset
                                for rank in range(
                                    num_early_join_ranks, dist.get_world_size()
                                )
                            }
                        )
                        iteration_mappings.append(mapping)

            for (test_case, iteration_mapping) in itertools.product(
                models_to_test, iteration_mappings
            ):
                if self.rank == 0:
                    print(
                        f"""Running test: {test_case.name} sync interval
                        {test_case.sync_interval} with iteration mapping
                        {iteration_mapping}"""
                    )
                self._run_uneven_inputs_test(
                    test_case,
                    iteration_mapping,
                    find_unused_params=("unused_params_model" in test_case.name),
                )

        @require_backend({"gloo", "nccl"})
        @require_backends_available({"gloo", "nccl"})
        @skip_if_lt_x_gpu(2)
        def test_ddp_uneven_input_join_disable(self):
            # tests that if net.join() with enable=False is specified, DDP works as
            # expected with even inputs.
            torch.manual_seed(self.rank)
            net = torch.nn.parallel.DistributedDataParallel(
                torch.nn.Linear(1, 1).cuda(self.rank), device_ids=[self.rank]
            )
            inp = torch.ones(1) * self.rank
            n_iters = 5
            world_size = dist.get_world_size()
            with net.join(enable=False):
                for _ in range(n_iters):
                    # Clear grads
                    grad = net.module.weight.grad
                    if grad is not None:
                        grad.requires_grad_(False)
                        grad.zero_()
                    out = net(inp)
                    loss = out.sum()
                    loss.backward()
                    # Validate gradients to ensure that we divide by the correct
                    # world_size when join mode is disabled.
                    expected_grad = sum(i for i in range(world_size)) / world_size
                    self.assertEqual(
                        net.module.weight.grad.item(), expected_grad
                    )

            join_config = net.ddp_uneven_inputs_config
            self.assertFalse(join_config.ddp_join_enabled)
            self.validate_net_equivalence(net)

        @require_backend({"gloo", "nccl"})
        @require_backends_available({"gloo", "nccl"})
        @skip_if_lt_x_gpu(2)
        def test_ddp_uneven_input_exception(self):
            # Tests that exceptions during training are correctly propagated by the
            # context manager.
            error_str = "Intentional error"

            class ExceptionModule(nn.Module):
                def __init__(self):
                    super().__init__()
                    self.param = nn.Parameter(torch.ones(1, requires_grad=True))

                def forward(self, _):
                    raise ValueError(error_str)

            exception_module = ExceptionModule()
            net = torch.nn.parallel.DistributedDataParallel(
                exception_module.cuda(self.rank), device_ids=[self.rank]
            )
            inp = torch.ones(1)
            with self.assertRaisesRegex(ValueError, error_str):
                with net.join():
                    out = net(inp)
                    loss = out.sum()
                    loss.backward()

        @require_backend({"gloo", "nccl"})
        @require_backends_available({"gloo", "nccl"})
        @skip_if_lt_x_gpu(4)
        def test_ddp_uneven_inputs_replicated_error(self):
            # Tests that the context manager errors out in SPMD mode.
            group = dist.new_group([0, 1])
            if self.rank < 2:
                model = nn.Linear(1, 1, bias=False)
                rank_to_device = {0: [0, 1], 1: [2, 3]}

                devices = rank_to_device[self.rank]
                net = torch.nn.parallel.DistributedDataParallel(
                    model.cuda(devices[0]), device_ids=devices, process_group=group
                )
                with self.assertRaisesRegex(
                    ValueError, r"DDP join\(\) API does not support Single-Process Multi-GPU"
                ):
                    with net.join():
                        pass
            # We need a barrier since otherwise non-participating processes exit too early
            # and cause a timeout.
            self._barrier(timeout=60)

        @require_backend({"nccl", "gloo"})
        @require_n_gpus_for_nccl_backend(int(os.environ["WORLD_SIZE"]), os.environ["BACKEND"])
        def test_broadcast_object_list(self):
            # Only set device for NCCL backend since it must use GPUs.
            backend = os.environ["BACKEND"]
            if backend == "nccl":
                # Case where rank != GPU device.
                next_rank = (self.rank + 1) % int(self.world_size)
                torch.cuda.set_device(next_rank)

            src_rank = 0
            # If GPU test, add object with GPU tensor
            if backend == "nccl":
                COLLECTIVES_OBJECT_TEST_LIST.append(Foo(torch.randn(3, 3, device=0)))

            objects = (
                COLLECTIVES_OBJECT_TEST_LIST
                if self.rank == src_rank
                else [None for _ in COLLECTIVES_OBJECT_TEST_LIST]
            )

            # Single object test
            single_obj_list = [objects[0]]
            if self.rank != src_rank:
                self.assertNotEqual(single_obj_list[0], COLLECTIVES_OBJECT_TEST_LIST[0])
            dist.broadcast_object_list(single_obj_list, src=0)
            self.assertEqual(single_obj_list[0], COLLECTIVES_OBJECT_TEST_LIST[0])

            # Multiple input objects test
            if self.rank != src_rank:
                self.assertNotEqual(objects, COLLECTIVES_OBJECT_TEST_LIST)
            dist.broadcast_object_list(objects, src=0)
            self.assertEqual(objects, COLLECTIVES_OBJECT_TEST_LIST)

        @require_backend({"gloo", "nccl"})
        @require_backends_available({"gloo", "nccl"})
        @skip_if_lt_x_gpu(2)
        def test_ddp_ignore_params_arg(self):
            class TestModel(nn.Module):
                def __init__(self, rank):
                    self.rank = rank
                    super(TestModel, self).__init__()
                    self.fc1 = nn.Linear(1, 1, bias=False)
                    # Proxy that will be materialized to another architecture later.
                    # (after wrapping model with DDP)
                    if self.rank == 0:
                        self.fc2 = nn.Linear(1, 10, bias=False)
                    else:
                        self.fc2 = nn.Linear(10, 10, bias=False)

                def forward(self, x):
                    x = self.fc1(x)
                    x = self.fc2(x)
                    return x

            device_id = self.rank
            # Ensure the test works for both find_unused_parameter and broadcast_buffer settings.
            for (find_unused, broadcast_buffers) in itertools.product([False, True], [False, True]):
                model = TestModel(self.rank).float().to(device_id)
                # Note that the model can have different shape buffers if we pass
                # them in to be ignored as well.
                model.fc2.register_buffer(
                    "ignore_buffer", torch.zeros(5 + self.rank, device=self.rank)
                )
                proxy_params = list(model.fc2.parameters())
                proxy_buffers = list(model.fc2.buffers())
                model_fc2_name = [
                    module_name
                    for module_name, module in model.named_modules()
                    if module is model.fc2
                ][0]
                proxy_param_names = [
                    f"{model_fc2_name}.{param_name}"
                    for param_name, _ in model.fc2.named_parameters()
                ]
                proxy_buffer_names = [
                    f"{model_fc2_name}.{buf_name}"
                    for buf_name, _ in model.fc2.named_buffers()
                ]
                # Specify that we should ignore proxy_params since it will be
                # materialized later.
                torch.nn.parallel.DistributedDataParallel._set_params_and_buffers_to_ignore_for_model(
                    model, proxy_param_names + proxy_buffer_names
                )
                ddp = torch.nn.parallel.DistributedDataParallel(
                    model,
                    device_ids=[device_id],
                    find_unused_parameters=find_unused,
                    broadcast_buffers=broadcast_buffers,
                )
                # Materialize new params. These are not registered in DDP and thus
                # don't have autograd hooks installed on them.
                ddp.module.fc2 = nn.Linear(1, 1, bias=False).to(device_id)
                # local model with the new materialized parameters.
                local_model = copy.deepcopy(ddp.module).cuda(self.rank)

                inp = torch.ones(1, dtype=torch.float).to(device_id) * (self.rank + 1)
                for i in range(6):
                    ddp(inp).sum().backward()
                    local_model(inp).sum().backward()
                    # materialized param grad is not touched by DDP, so its grad should
                    # be the same as if running locally.
                    for materialized_param, local_param in zip(
                        ddp.module.fc2.parameters(), local_model.fc2.parameters()
                    ):
                        self.assertEqual(materialized_param.grad, local_param.grad)

                    # fc1 parameter grad should still be different, due to allreduce.
                    for synced_param, local_param in zip(
                        ddp.module.fc1.parameters(), local_model.fc1.parameters()
                    ):
                        self.assertFalse(synced_param.grad == local_param.grad)

                    # Proxy module grad should not be touched
                    for proxy_param in proxy_params:
                        self.assertTrue(proxy_param.grad is None)

                # Synchronize since we run multiple iterations of this test, to
                # isolate failure hangs.
                torch.cuda.synchronize(device=self.rank)

        @require_backend({"gloo", "nccl"})
        @require_backends_available({"gloo", "nccl"})
        @skip_if_lt_x_gpu(2)
        def test_ddp_unused_params_rebuild_buckets_exception(self):
            class ToyModel(nn.Module):
                def __init__(self):
                    super(ToyModel, self).__init__()
                    self.net1 = nn.Linear(10, 10, bias=False)
                    self.net2 = nn.Linear(10, 10, bias=False)

                def forward(self, x):
                    return self.net1(x)

            ddp = torch.nn.parallel.DistributedDataParallel(
                ToyModel().cuda(self.rank), device_ids=[self.rank]
            )
            for i in range(2):
                inp = torch.rand(1, 10)
                if i > 0:
                    # On 2nd iteration, this will fail during rebuild_buckets,
                    # but we should report an error regarding unused parameters
                    # since that is the underlying root cause.
                    try:
                        ddp(inp).sum().backward()
                    except RuntimeError as e:
                        msg = str(e)
                        expected_strs = [
                            ddp_prev_reduction_unfinished_str,
                            ddp_recommend_find_unused_params_str,
                            ddp_outputs_not_used_in_loss_str
                        ]
                        for s in expected_strs:
                            self.assertTrue(
                                s in msg,
                                f"Expected {s} to be in {msg}"
                            )
                        self.assertFalse(ddp_find_unused_params_enabled_str in msg)
                    else:
                        self.assertFalse(True, "DDP unused parameters error not raised.")
                else:
                    ddp(inp).sum().backward()

        @require_backend({"gloo", "nccl"})
        @require_backends_available({"gloo", "nccl"})
        @skip_if_lt_x_gpu(2)
        def test_ddp_shared_grad_acc_unused_params(self):
            # When find_unused_parameters=True, ensure we mark unused parameters
            # even if they share gradient accumulators.
            class ToyModel(nn.Module):
                def __init__(self):
                    super(ToyModel, self).__init__()
                    # net1, bias, and net1.bias are all unused params.
                    self.net1 = nn.Linear(10, 5, bias=False)
                    self.bias = nn.Parameter(torch.zeros(5))
                    # net1.bias and self.bias are names for the same underlying
                    # parameter, so they share the same grad acc. This caused
                    # the bug reported in https://github.com/pytorch/pytorch/issues/41324.
                    self.net1.bias = self.bias
                    self.net2 = nn.Linear(10, 5)

                def forward(self, x):
                    return self.net2(x)

            torch.cuda.set_device(self.rank)
            model = ToyModel().to(torch.cuda.current_device())
            ddp_model = torch.nn.parallel.DistributedDataParallel(
                model, device_ids=[self.rank], find_unused_parameters=True
            )
            inp = torch.randn(20, 10, device=self.rank)
            for i in range(6):
                out = ddp_model(inp)
                loss = out.sum()
                loss.backward()

        @require_backend({"gloo", "nccl"})
        @require_backends_available({"gloo", "nccl"})
        @skip_if_lt_x_gpu(2)
        def test_ddp_device(self):
            m = nn.Linear(10, 10).to(self.rank)
            expected_len = 2

            class TensorWrapper:
                __slots__ = ['t', 'moved_to_gpu']

                def __init__(self, t):
                    self.t = t
                    self.moved_to_gpu = False

            # Handlers for specific types of validation we want to do based on
            # the input type.

            def tuple_and_list_validator(x):
                self.assertTrue(len(x), expected_len)
                self.assertEqual(1, len(set(t.device for t in x)))
                self.assertEqual(x[0].device.index, self.rank)
                return x[0] + x[1]

            def namedtuple_validator(x):
                self.assertEqual(x._fields, EXPECTED_FIELDS)
                self.assertEqual(x.a.device.index, x.b.device.index)
                self.assertEqual(x.a.device.index, self.rank)
                return x.a + x.b

            def custom_type_validator(x):
                self.assertTrue(x.moved_to_gpu or (str(x.t.device) == "cpu"))
                x.t = x.t.to(self.rank)
                x.moved_to_gpu = True
                return x.t

            def dict_validator(x):
                self.assertTrue(EXPECTED_FIELDS[0] in x.keys())
                self.assertTrue(EXPECTED_FIELDS[1] in x.keys())
                self.assertEqual(1, len(set(t.device for t in x.values())))
                self.assertEqual(x[EXPECTED_FIELDS[0]].device.index, self.rank)
                return x[EXPECTED_FIELDS[0]] + x[EXPECTED_FIELDS[1]]

            validators = {
                TensorWrapper: custom_type_validator,
                tuple: tuple_and_list_validator,
                list: tuple_and_list_validator,
                TestNamedTupleInput_0: namedtuple_validator,
                TestNamedTupleInput_1: namedtuple_validator,
                dict: dict_validator,
            }

            class ToyModel(torch.nn.Module):
                def __init__(_self):  # noqa: B902
                    super().__init__()
                    _self.lin = nn.Linear(10, 10, bias=False)

                def forward(_self, x, expected_type):  # noqa: B902
                    # Similar to scatter, the recursive to in the single-device
                    # case does not move tensors if they are in a custom type.
                    self.assertTrue(isinstance(x, expected_type))
                    fwd_tensor = validators[expected_type](x)
                    return _self.lin(fwd_tensor)

            model = torch.nn.parallel.DistributedDataParallel(
                ToyModel().to(self.rank), device_ids=[self.rank]
            )

            def train_iter(inp, input_type):
                for _ in range(4):
                    out = model(inp, input_type)
                    out.sum().backward()

            # CPU tuple input, should be moved to the proper device before call
            # to forward.
            inp = tuple(torch.randn(10, 10) for _ in range(expected_len))
            train_iter(inp, tuple)

            # List CPU input, should be moved to proper device before call to
            # forward.
            inp = [torch.randn(10, 10) for _ in range(expected_len)]
            train_iter(inp, list)
            # Custom type containing tensor. The type is maintained, but the
            # device is not propagated (which is what happens with scatter too)
            inp = TensorWrapper(torch.randn(10, 10))
            train_iter(inp, TensorWrapper)
            # NamedTuple input. The type should be maintained and tensor inputs
            # should be moved to the correct device as in scatter.
            batch = 5
            dim = 10
            a = torch.rand(batch, dim)
            b = torch.rand(batch, dim)

            inp = TestNamedTupleInput_0(a, b)
            train_iter(inp, type(inp))

            inp = TestNamedTupleInput_1(a, b)
            train_iter(inp, type(inp))

            # dictionary input.
            inp = {
                EXPECTED_FIELDS[0]: a,
                EXPECTED_FIELDS[1]: b,
            }
            train_iter(inp, type(inp))

        @require_backend({"gloo", "nccl"})
        @require_backends_available({"gloo", "nccl"})
        @skip_if_lt_x_gpu(2)
        def test_ddp_namedtuple(self):
            batch = 5
            dim = 10

            a = torch.rand(batch, dim, device=self.rank)
            b = torch.rand(batch, dim, device=self.rank)

            class NamedTupleModule(torch.nn.Module):
                def __init__(_self):  # noqa
                    super().__init__()
                    _self.lin = nn.Linear(10, 1)

                def forward(_self, input, expected_type):  # noqa
                    # Without NamedTuple support, this would be of type tuple.
                    self.assertTrue(
                        isinstance(input, expected_type),
                        f"Expected type {expected_type} but got {type(input)}",
                    )
                    self.assertEqual(input._fields, EXPECTED_FIELDS)
                    self.assertEqual(a, input.a)
                    self.assertEqual(b, input.b)
                    return _self.lin(torch.mul(input.a, input.b))

            model = torch.nn.parallel.DistributedDataParallel(
                NamedTupleModule().cuda(self.rank), device_ids=[self.rank]
            )
            inp = TestNamedTupleInput_0(a, b)
            # The following would fail if DDP does not propagate NamedTuples correctly.
            model(inp, type(inp))

            inp = TestNamedTupleInput_1(a, b)
            model(inp, type(inp))

        @require_backend({"gloo", "nccl"})
        @require_backends_available({"gloo", "nccl"})
        @skip_if_lt_x_gpu(2)
        @skip_if_rocm
        def test_ddp_control_flow_same_across_ranks(self):
            # Control flow that is the same across ranks.
            batch = 20
            dim = 10

            class ToyModel(nn.Module):
                def __init__(self):
                    super(ToyModel, self).__init__()
                    self.lin1 = nn.Linear(10, 10, bias=False)
                    self.lin2 = nn.Linear(10, 10, bias=False)

                def forward(self, x):
                    # Second layer is used dependent on input x.
                    use_second_layer = torch.equal(
                        x, torch.ones(batch, dim, device=x.device)
                    )
                    if use_second_layer:
                        return self.lin2(F.relu(self.lin1(x)))
                    else:
                        return F.relu(self.lin1(x))

            world_size = dist.get_world_size()
            torch.cuda.set_device(self.rank)
            model = torch.nn.parallel.DistributedDataParallel(
                ToyModel().cuda(self.rank),
                device_ids=[self.rank],
                find_unused_parameters=True,
            )
            random_input = torch.randn(batch, dim, device=self.rank)
            ones_input = torch.ones(batch, dim, device=self.rank)
            for i in range(6):
                if i % 2 == 0:
                    out = model(random_input)
                else:
                    out = model(ones_input)
                loss = out.sum()
                loss.backward()
                # On even iterations, 2nd param goes unused, on odd iterations,
                # it is used.
                local_used_maps = model.reducer._get_local_used_maps()
                if i % 2 == 0:
                    expected = torch.tensor([world_size, 0], device=self.rank, dtype=torch.int32)
                else:
                    expected = torch.tensor([world_size, world_size], device=self.rank, dtype=torch.int32)

                # Validate parameter usage.
                variable_usage_tensor = local_used_maps[0]
                self.assertEqual(variable_usage_tensor, expected)

            # Validate appropriate error message when DDP is used with
            # find_unused_parameters=False.
            model = torch.nn.parallel.DistributedDataParallel(
                ToyModel().cuda(self.rank),
                device_ids=[self.rank],
                find_unused_parameters=False,
            )
            for i in range(2):
                if i == 0:
                    loss = model(random_input).sum()
                    loss.backward()
                else:
                    try:
                        loss = model(random_input).sum()
                        loss.backward()
                    except RuntimeError as e:
                        msg = str(e)
                        expected_strs = [
                            ddp_prev_reduction_unfinished_str,
                            ddp_recommend_find_unused_params_str,
                            ddp_outputs_not_used_in_loss_str
                        ]
                        for s in expected_strs:
                            self.assertTrue(
                                s in msg,
                                f"Expected {s} to be in {msg}"
                            )
                        self.assertFalse(ddp_find_unused_params_enabled_str in msg)
                    else:
                        self.assertFalse(True, "DDP error not raised")

        @require_backend({"gloo", "nccl"})
        @require_backends_available({"gloo", "nccl"})
        @skip_if_lt_x_gpu(2)
        @skip_if_rocm
        def test_ddp_control_flow_different_across_ranks(self):
            # Control flow that is different across ranks.
            batch = 20
            dim = 10

            class ToyModel(nn.Module):
                def __init__(self, rank):
                    super(ToyModel, self).__init__()
                    self.lin1 = nn.Linear(10, 10, bias=False)
                    self.lin2 = nn.Linear(10, 10, bias=False)
                    self.rank = rank

                def forward(self, x):
                    # Control-flow that is rank and input dependent for the
                    # model.
                    use_second_layer = (
                        torch.equal(x, torch.ones(batch, dim, device=x.device))
                        and self.rank == 1
                    )

                    if use_second_layer:
                        return self.lin2(F.relu(self.lin1(x)))
                    else:
                        return F.relu(self.lin1(x))

            world_size = dist.get_world_size()
            torch.cuda.set_device(self.rank)
            model = torch.nn.parallel.DistributedDataParallel(
                ToyModel(self.rank).cuda(self.rank),
                device_ids=[self.rank],
                find_unused_parameters=True,
            )
            random_input = torch.randn(batch, dim, device=self.rank)
            ones_input = torch.ones(batch, dim, device=self.rank)
            for i in range(6):
                if i % 2 == 0:
                    out = model(random_input)
                else:
                    out = model(ones_input)
                loss = out.sum()
                loss.backward()
                # On even iterations, 2nd param goes unused, on odd iterations,
                # it is used only on rank 1.
                local_used_maps = model.reducer._get_local_used_maps()

                if i % 2 == 0:
                    expected = torch.tensor([world_size, 0], device=self.rank, dtype=torch.int32)
                else:
                    expected = torch.tensor([world_size, 1], device=self.rank, dtype=torch.int32)

                variable_usage_tensor = local_used_maps[0]
                # Validate parameter usage. On odd iterations, 2nd param is only
                # used on rank 1.
                self.assertEqual(variable_usage_tensor, expected)

            # Validate appropriate error message when DDP is used with
            # find_unused_parameters=False.
            model = torch.nn.parallel.DistributedDataParallel(
                ToyModel(self.rank).cuda(self.rank),
                device_ids=[self.rank],
                find_unused_parameters=False,
            )
            for i in range(2):
                if i == 0:
                    loss = model(random_input).sum()
                    loss.backward()
                else:
                    try:
                        loss = model(random_input).sum()
                        loss.backward()
                    except RuntimeError as e:
                        msg = str(e)
                        expected_strs = [
                            ddp_prev_reduction_unfinished_str,
                            ddp_recommend_find_unused_params_str,
                            ddp_outputs_not_used_in_loss_str
                        ]
                        for s in expected_strs:
                            self.assertTrue(
                                s in msg,
                                f"Expected {s} to be in {msg}"
                            )
                        self.assertFalse(ddp_find_unused_params_enabled_str in msg)
                    else:
                        self.assertFalse(True, "DDP error not raised")

        @require_backend({"gloo"})
        @unittest.skipIf(BACKEND == "nccl", "NCCL does not support scatter")
        def test_scatter_object_list(self):
            src_rank = 0
            scatter_list = (
                COLLECTIVES_OBJECT_TEST_LIST
                if self.rank == src_rank
                else [None for _ in COLLECTIVES_OBJECT_TEST_LIST]
            )
            world_size = dist.get_world_size()
            scatter_list = scatter_list[: world_size]
            i = 0
            while len(scatter_list) < world_size:
                scatter_list.append(scatter_list[i])
                i += 1

            output_obj_list = [None]
            dist.scatter_object_list(output_obj_list, scatter_list, src=src_rank)
            self.assertEqual(
                output_obj_list[0],
                COLLECTIVES_OBJECT_TEST_LIST[self.rank % len(COLLECTIVES_OBJECT_TEST_LIST)],
            )
            # Ensure errors are raised upon incorrect arguments.
            with self.assertRaisesRegex(
                RuntimeError,
                "Expected argument scatter_object_output_list to be a list of size at least 1.",
            ):
                dist.scatter_object_list([], scatter_list, src=src_rank)

        @require_backend({"gloo", "nccl"})
        @require_backends_available({"gloo", "nccl"})
        @skip_if_lt_x_gpu(2)
        def test_ddp_model_diff_across_ranks(self):
            torch.cuda.set_device(self.rank)
            # Creates network with different sized embedding table on different
            # ranks. This should throw an error during DDP init.
            net = EmbeddingNet(self.rank)
            # When running with NCCL backend, we don't expect an error on rank 0,
            # rather, it will be taken down by NCCL_ASYNC_ERROR_HANDLING. When
            # running with Gloo, we expect the error to be caught inline.
            rank_0_ctx = (
                suppress()
                if dist.get_backend() == dist.Backend.NCCL
                else self.assertRaisesRegex(RuntimeError, "Connection closed by peer")
            )
            ctx = (
                rank_0_ctx
                if self.rank == 0
                else self.assertRaisesRegex(RuntimeError, "appears not to match")
            )
            with ctx:
                net = torch.nn.parallel.DistributedDataParallel(
                    net.to(self.rank), device_ids=[self.rank]
                )
                dist.barrier()

        @require_backend({"gloo", "nccl"})
        @require_backends_available({"gloo", "nccl"})
        @skip_if_lt_x_gpu(2)
        def test_output_unused_in_loss(self):
            model = TwoLinLayerNet()
            net = torch.nn.parallel.DistributedDataParallel(
                model.cuda(self.rank),
                device_ids=[self.rank],
            )
            net_with_find_unused = torch.nn.parallel.DistributedDataParallel(
                model.cuda(self.rank),
                device_ids=[self.rank],
                find_unused_parameters=True,
            )

            inp = torch.randn(10, 10)

            for ddp in [net, net_with_find_unused]:
                for i in range(2):
                    if i == 0:
                        a, b = ddp(inp)
                        loss = b.sum()
                        loss.backward()
                    else:
                        try:
                            a, b = ddp(inp)
                            loss = b.sum()
                            loss.backward()
                        except RuntimeError as e:
                            msg = str(e)
                            if ddp == net:
                                expected_strs = [
                                    ddp_prev_reduction_unfinished_str,
                                    ddp_recommend_find_unused_params_str,
                                    ddp_outputs_not_used_in_loss_str,
                                ]
                                unexpected_strs = [
                                    ddp_find_unused_params_enabled_str,
                                ]
                            elif ddp == net_with_find_unused:
                                expected_strs = [
                                    ddp_prev_reduction_unfinished_str,
                                    ddp_outputs_not_used_in_loss_str,
                                    ddp_find_unused_params_enabled_str,
                                ]
                                unexpected_strs = [
                                    ddp_recommend_find_unused_params_str,
                                ]
                            for s in expected_strs:
                                self.assertTrue(
                                    s in msg,
                                    f"Expected {s} to be in {msg}"
                                )
                            for s in unexpected_strs:
                                self.assertFalse(
                                    s in msg,
                                    f"Expected {s} not to be in {msg}"
                                )
                        else:
                            self.assertFalse(True, "DDP error not raised")

        @require_backend({"gloo"})
        @require_backends_available({"gloo"})
        def test_monitored_barrier_gloo(self):
            tensors = [torch.ones(10) * self.rank]
            # Kick off some allreduce work on all ranks
            for _ in range(10):
                dist.all_reduce(torch.cat(tensors))
            # Run monitored barrier
<<<<<<< HEAD
            timeout = timedelta(seconds=0.1)
            dist.monitored_barrier(timeout=timeout)
=======
            timeout = timedelta(seconds=2)
            process_group.monitored_barrier(timeout)
>>>>>>> a1048a84
            # All ranks besides 1 call into barrier, rank 0 should report failure
            # while others report gloo error.
            failed_rank = 1
            if self.rank == failed_rank:
                return
            if self.rank == 0:
                with self.assertRaisesRegex(RuntimeError, f"Rank {failed_rank}"):
                    dist.monitored_barrier(timeout=timeout)
            else:
                # It is permissible for other ranks that did not fail to
                # successfully exit or crash in the monitored barrier, the main
                # purpose of monitored barrier is to report the rank that hung
                # on rank 0.
                try:
                    dist.monitored_barrier(timeout=timeout)
                except RuntimeError:
                    pass

        @require_backend({"gloo"})
        @require_backends_available({"gloo"})
        def test_monitored_barrier_gloo_subgroup(self):
            # Tests that monitored_barrier works as expected on non-default
            # process groups.
            failed_rank = 1
            timeout = 0.1
            subgroup = dist.new_group(ranks=[0, 1])

            if self.rank == failed_rank:
                return

            if self.rank == 0:
                with self.assertRaisesRegex(RuntimeError, f"Rank {failed_rank}"):
                    dist.monitored_barrier(subgroup, timeout)
            else:
                # Other ranks call into monitored_barrier, but this should be a
                # noop because they are not part of the subgroup. Verify that
                # there are no errors here.
                dist.monitored_barrier(subgroup, timeout)

        @require_backend({"gloo", "nccl"})
        @require_backends_available({"gloo", "nccl"})
        @skip_if_rocm
        @skip_if_lt_x_gpu(int(os.environ["WORLD_SIZE"]))
        def test_monitored_barrier_allreduce_hang(self):
            # tests expected behavior when nonzero rank hangs.
            if "NCCL_ASYNC_ERROR_HANDLING" in os.environ:
                del os.environ["NCCL_ASYNC_ERROR_HANDLING"]
            os.environ["NCCL_BLOCKING_WAIT"] = "1"
            nccl_pg = dist.new_group(
                ranks=list(i for i in range(int(self.world_size))),
                timeout=timedelta(seconds=2),
                backend=dist.Backend.NCCL,
            )
            gloo_pg = dist.new_group(
                ranks=list(i for i in range(int(self.world_size))),
                backend=dist.Backend.GLOO,
            )
            tensors = [
                torch.ones(10, device=self.rank) * self.rank
            ]
            # Let all ranks call allreduce first to set up communicators etc.
            # Directly simulating error here will run into store issue described
            # in https://github.com/pytorch/pytorch/issues/54524.
            nccl_pg.allreduce(tensors).wait()
            # All ranks besides 0 call into allreduce. This is to simulate a
            # desync across the world, where some ranks call into
            # monitored_barrier() and others are stuck in collective comm. In
            # practice, we don't need NCCL_BLOCKING_WAIT, but we use it in this
            # test to ensure it exits cleanly.
            if self.rank != 0:
                with self.assertRaisesRegex(RuntimeError, "Caught collective operation timeout"):
                    nccl_pg.allreduce(tensors).wait(timedelta(seconds=0.1))
                return

            # Rank 0 should report timed out rank.
            monitored_barrier_timeout_seconds = timedelta(seconds=0.1)
            world_size = int(self.world_size)
            if world_size == 2:
                err_regex = "Rank 1"
            else:
                # monitored_barrier() does not enforce an order it waits on for
                # the ranks, so accept any rank that should be caught.
                # TODO: provide an option in monitored_barrier() to collect all
                # hanging ranks.
                err_regex = f"Rank [1-{world_size - 1}]"

            with self.assertRaisesRegex(RuntimeError, err_regex):
                gloo_pg.monitored_barrier(monitored_barrier_timeout_seconds)

        @require_backend({"gloo"})
        @require_backends_available({"gloo"})
        def test_monitored_barrier_gloo_rank_0_timeout(self):
            # tests error when rank 0 exhausts its given timeout.
            process_group = dist.new_group(
                ranks=list(i for i in range(int(self.world_size)))
            )
            timeout = timedelta(seconds=0)
            if self.rank == 0:
                with self.assertRaisesRegex(
                    RuntimeError, f"Rank {self.rank} timed out in monitoredBarrier"
                ):
                    process_group.monitored_barrier(timeout)<|MERGE_RESOLUTION|>--- conflicted
+++ resolved
@@ -5129,13 +5129,8 @@
             for _ in range(10):
                 dist.all_reduce(torch.cat(tensors))
             # Run monitored barrier
-<<<<<<< HEAD
-            timeout = timedelta(seconds=0.1)
+            timeout = timedelta(seconds=2)
             dist.monitored_barrier(timeout=timeout)
-=======
-            timeout = timedelta(seconds=2)
-            process_group.monitored_barrier(timeout)
->>>>>>> a1048a84
             # All ranks besides 1 call into barrier, rank 0 should report failure
             # while others report gloo error.
             failed_rank = 1
