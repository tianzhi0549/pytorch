--- conflicted
+++ resolved
@@ -5123,11 +5123,10 @@
         @require_backend({"gloo"})
         @require_backends_available({"gloo"})
         def test_monitored_barrier_gloo(self):
-            world_size = int(self.world_size)
             tensors = [torch.ones(10) * self.rank]
             # Kick off some allreduce work on all ranks
             for _ in range(10):
-                dist.all_reduce(torch.cat(tensors))
+               dist.all_reduce(torch.cat(tensors))
             # Run monitored barrier
             timeout = timedelta(seconds=2)
             dist.monitored_barrier(timeout=timeout)
@@ -5140,21 +5139,14 @@
                 with self.assertRaisesRegex(RuntimeError, f"Rank {failed_rank}"):
                     dist.monitored_barrier(timeout=timeout)
             else:
-<<<<<<< HEAD
-                # Other ranks will report standard gloo error, only rank 0 knows
-                # ranks that failed to respond to barrier.
-                with self.assertRaises(RuntimeError):
-                    dist.monitored_barrier(timeout=timeout)
-=======
                 # It is permissible for other ranks that did not fail to
                 # successfully exit or crash in the monitored barrier, the main
                 # purpose of monitored barrier is to report the rank that hung
                 # on rank 0.
                 try:
-                    process_group.monitored_barrier(timeout)
+                    dist.monitored_barrier(timeout=timeout)
                 except RuntimeError:
                     pass
->>>>>>> 55dd181d
 
         @require_backend({"gloo", "nccl"})
         @require_backends_available({"gloo", "nccl"})
@@ -5187,34 +5179,6 @@
 
             # Rank 0 should report timed out rank.
             monitored_barrier_timeout_seconds = timedelta(seconds=2)
-<<<<<<< HEAD
-            with self.assertRaisesRegex(RuntimeError, f"Rank {failed_rank}"):
-                gloo_pg.monitored_barrier(monitored_barrier_timeout_seconds)
-
-        @require_backend({"gloo"})
-        @require_backends_available({"gloo"})
-        def test_monitored_barrier_gloo_subgroup(self):
-            failed_rank = 1
-            timeout = timedelta(seconds=1)
-            subgroup = dist.new_group(ranks=[0, 1])
-            if self.rank == failed_rank:
-                return
-            if self.rank == 0:
-                with self.assertRaisesRegex(RuntimeError, f"Rank {failed_rank}"):
-                    dist.monitored_barrier(subgroup, timeout)
-            else:
-                # Other ranks call into monitored barrier, but should not erorr
-                # out since the barrier is a noop because they are not part of
-                # the subgroup
-                dist.monitored_barrier(subgroup, timeout)
-
-        @require_backend({"nccl"})
-        @require_backends_available({"nccl"})
-        def test_monitored_barrier_nccl_error(self):
-            # Test that error is raised with nccl backend
-            with self.assertRaisesRegex(RuntimeError, "only implemented for GLOO"):
-                dist.monitored_barrier()
-=======
             world_size = int(self.world_size)
             if world_size == 2:
                 err_regex = "Rank 1"
@@ -5222,5 +5186,4 @@
                 err_regex = f"Rank [1-{world_size - 1}]"
 
             with self.assertRaisesRegex(RuntimeError, err_regex):
-                gloo_pg.monitored_barrier(monitored_barrier_timeout_seconds)
->>>>>>> 55dd181d
+                gloo_pg.monitored_barrier(monitored_barrier_timeout_seconds)