--- conflicted
+++ resolved
@@ -1,6 +1,6 @@
 from functools import reduce, wraps, partial
 from itertools import product
-from operator import mul
+from operator import mul, itemgetter
 import collections
 import operator
 import random
@@ -19,12 +19,8 @@
      all_types_and_complex_and, all_types_and, all_types_and_complex,
      integral_types_and)
 from torch.testing._internal.common_device_type import \
-<<<<<<< HEAD
-    (skipIf, skipMeta, skipCUDAIfNoMagma, skipCUDAIfNoMagmaAndNoCusolver, skipCPUIfNoLapack, skipCPUIfNoMkl,
-=======
     (skipIf, skipMeta, skipCUDAIfNoMagma, skipCUDAIfNoMagmaAndNoCusolver, skipCUDAIfNoCusolver,
      skipCPUIfNoLapack, skipCPUIfNoMkl,
->>>>>>> 2fd1eb3a
      skipCUDAIfRocm, expectedAlertNondeterministic, precisionOverride,)
 from torch.testing._internal.common_cuda import CUDA11OrLater
 from torch.testing._internal.common_utils import \
@@ -33,8 +29,7 @@
      random_symmetric_pd_matrix, make_nonzero_det,
      random_fullrank_matrix_distinct_singular_value, set_rng_seed, SEED,
      TEST_WITH_ROCM, IS_WINDOWS, IS_MACOS, make_tensor, TEST_SCIPY,
-     torch_to_numpy_dtype_dict, slowTest, TEST_WITH_ASAN, _wrap_warn_once,
-     is_iterable_of_tensors)
+     torch_to_numpy_dtype_dict, slowTest, TEST_WITH_ASAN, _wrap_warn_once)
 
 from distutils.version import LooseVersion
 
@@ -80,7 +75,6 @@
                          test_name=test_name, device_type=device_type, dtypes=dtypes,
                          active_if=active_if)
 
-
 class SampleInput(object):
     """Represents sample inputs to a function."""
 
@@ -95,35 +89,6 @@
         self.args = args
         self.kwargs = kwargs if kwargs is not None else {}
         self.output_process_fn_grad = output_process_fn_grad
-
-    def unpack_inputs(self):
-        """ Returns the list of arguments (sample.input + sample.args) where TensorList
-            (iterable of tensors) inputs are unpacked into multiple Tensor arguments.
-
-            This is useful for functions that don't support TensorList inputs (e.g. gradcheck)
-        """
-        result: List[Any] = []
-        for arg in self.input:
-            if is_iterable_of_tensors(arg):
-                result.extend(arg)
-            else:
-                result.append(arg)
-        result.extend(self.args)
-        return result
-
-    def pack_inputs(self, inputs):
-        """ Inverse of :func:`unpack_inputs` """
-        result: List[Any] = []
-        i = 0
-        for arg in self.input:
-            if is_iterable_of_tensors(arg):
-                result.append(inputs[i:i + len(arg)])
-                i += len(arg)
-            else:
-                result.append(inputs[i])
-                i += 1
-        result.extend(inputs[i:])
-        return result
 
     def __repr__(self):
         arguments = [
@@ -189,7 +154,7 @@
                                                # inside of DifferentiableGraphs when this operation is autodiffed.
                                                # Ex: ['aten::add', 'aten::mm'], defaults to an empty list
                                                # Note: currently no ops use fusible nodes
-                 grad_func=lambda op, *args, **kwargs: op(*args, **kwargs),  # wrapper function for gradcheck
+                 output_func=lambda x: x,  # fn mapping output to part that should be gradcheck'ed
                  supports_out=True,  # whether the op supports the out kwarg
                  skips=tuple(),  # information about which tests to skip
                  decorators=None,  # decorators to apply to generated tests
@@ -234,7 +199,7 @@
 
         self.skips = skips
         self.decorators = decorators
-        self.grad_func = grad_func
+        self.output_func = output_func
         self.sample_inputs_func = sample_inputs_func
 
         self.assert_autodiffed = assert_autodiffed
@@ -501,8 +466,6 @@
                             dim=(0, 1))))
         return inputs
 
-<<<<<<< HEAD
-=======
 def sample_inputs_linalg_vector_norm(op_info, device, dtype, requires_grad):
     size_1D = (S,)
     size_2D = (2, 2)
@@ -562,7 +525,6 @@
 
     return inputs
 
->>>>>>> 2fd1eb3a
 def sample_inputs_addmm(op_info, device, dtype, requires_grad):
     input = SampleInput(
         make_tensor((S, S), device, dtype, low=None, high=None, requires_grad=requires_grad),
@@ -697,26 +659,6 @@
     )
 
 def sample_inputs_stack(op_info, device, dtype, requires_grad):
-<<<<<<< HEAD
-    tensors = [make_tensor((S, S), device, dtype,
-                           requires_grad=requires_grad),
-               make_tensor((S, S), device, dtype,
-                           requires_grad=requires_grad),
-               make_tensor((S, S), device, dtype,
-                           requires_grad=requires_grad)]
-
-    return (SampleInput(tensors, args=(0,)),)
-
-def sample_inputs_hstack_dstack_vstack(op_info, device, dtype, requires_grad):
-    tensors = [make_tensor((S, S), device, dtype,
-                           requires_grad=requires_grad),
-               make_tensor((S, S), device, dtype,
-                           requires_grad=requires_grad),
-               make_tensor((S, S), device, dtype,
-                           requires_grad=requires_grad)]
-
-    return (SampleInput(tensors),)
-=======
     return (
         SampleInput(
             make_tensor((S, S), device, dtype, low=None, high=None, requires_grad=requires_grad),
@@ -770,7 +712,6 @@
                                     low=None, high=None,
                                     requires_grad=requires_grad),
                         args=(gather_variable((S, S // 2), 0, S, True, device=device), 1)),
->>>>>>> 2fd1eb3a
 
             # without `dim` arg
             SampleInput(make_tensor((S, S), device, dtype,
@@ -1229,21 +1170,12 @@
         self.inplace_variant = foreach_method_inplace
         self.ref = torch_ref_method
 
-def sample_inputs_linalg_cholesky(op_info, device, dtype, requires_grad=False):
+class HermitianOpInfo(OpInfo):
+    """Operator information for Hermitian functions
+    These are functions that take Hermitian matrices as input.
+    They require a modified function to be tested for gradcheck, because the finite-difference algorithm
+    for calculating derivatives does not preserve the Hermitian property of the input and returning incorrect results.
     """
-<<<<<<< HEAD
-    This function generates always positive-definite input for torch.linalg.cholesky using
-    random_hermitian_pd_matrix.
-    The input is generated as the itertools.product of 'batches' and 'ns'.
-    In total this function generates 8 SampleInputs
-    'batches' cases include:
-        () - single input,
-        (0,) - zero batched dimension,
-        (2,) - batch of two matrices,
-        (1, 1) - 1x1 batch of matrices
-    'ns' gives 0x0 and 5x5 matrices.
-    Zeros in dimensions are edge cases in the implementation and important to test for in order to avoid unexpected crashes.
-=======
 
     def __init__(self,
                  name,
@@ -1279,20 +1211,8 @@
     """Operator information for function that take lower or upper triangular matrices as input.
     They require a modified function to be tested for gradcheck, because the finite-difference algorithm
     for calculating derivatives does not preserve the triangular property of the input and returning incorrect results.
->>>>>>> 2fd1eb3a
     """
-    from torch.testing._internal.common_utils import random_hermitian_pd_matrix
-
-<<<<<<< HEAD
-    batches = [(), (0, ), (2, ), (1, 1)]
-    ns = [5, 0]
-    out = []
-    for batch, n in product(batches, ns):
-        a = random_hermitian_pd_matrix(n, *batch, dtype=dtype, device=device)
-        a.requires_grad = requires_grad
-        out.append(SampleInput(a))
-    return out
-=======
+
     def __init__(self,
                  name,
                  *,
@@ -1360,7 +1280,6 @@
             out.append(SampleInput(a))
             out.append(SampleInput(a, kwargs=dict(upper=True)))
         return out
->>>>>>> 2fd1eb3a
 
 def sample_inputs_linalg_lstsq(op_info, device, dtype, requires_grad=False):
     from torch.testing._internal.common_utils import random_well_conditioned_matrix
@@ -1374,22 +1293,6 @@
         out.append(SampleInput(a, args=(b,)))
     return out
 
-<<<<<<< HEAD
-def sample_inputs_linalg_cholesky_inverse(op_info, device, dtype, requires_grad=False):
-    """
-    This function generates Cholesky factors of positive-definite (non-singular) Hermitian (symmetric) matrices
-    for cholesky_inverse.
-    """
-    from torch.testing._internal.common_utils import random_hermitian_pd_matrix
-
-    inputs = (
-        torch.zeros(0, 0, dtype=dtype, device=device),  # 0x0 matrix
-        torch.zeros(0, 2, 2, dtype=dtype, device=device),  # zero batch of matrices
-        random_hermitian_pd_matrix(S, dtype=dtype, device=device),  # single matrix
-        random_hermitian_pd_matrix(S, 2, dtype=dtype, device=device),  # batch of matrices
-    )
-    test_cases = (torch.linalg.cholesky(a) for a in inputs)
-=======
 def sample_inputs_householder_product(op_info, device, dtype, requires_grad):
     """
     This function generates input for torch.linalg.householder_product (torch.orgqr).
@@ -1439,26 +1342,11 @@
 
     batches = [(), (0, ), (2, ), (1, 1)]
     ns = [5, 0]
->>>>>>> 2fd1eb3a
     out = []
     for batch, n in product(batches, ns):
         a = random_hermitian_pd_matrix(n, *batch, dtype=dtype, device=device)
         a.requires_grad = requires_grad
         out.append(SampleInput(a))
-        out.append(SampleInput(a, kwargs=dict(upper=True)))
-    return out
-
-
-def sample_inputs_linalg_lstsq(op_info, device, dtype, requires_grad=False):
-    from torch.testing._internal.common_utils import random_well_conditioned_matrix
-    out = []
-    for batch in ((), (3,), (3, 3)):
-        shape = batch + (3, 3)
-        # NOTE: inputs are not marked with `requires_grad` since
-        # linalg_lstsq is not differentiable
-        a = random_well_conditioned_matrix(*shape, dtype=dtype, device=device)
-        b = make_tensor(shape, device, dtype, low=None, high=None)
-        out.append(SampleInput((a, b)))
     return out
 
 
@@ -1472,16 +1360,6 @@
     return out
 
 
-def sample_inputs_linalg_eigh(op_info, device, dtype, requires_grad=False):
-    """
-    This function generates input for torch.linalg.eigh with UPLO="U" or "L" keyword argument.
-    """
-    out = sample_inputs_linalg_invertible(op_info, device, dtype, requires_grad)
-    for o in out:
-        o.kwargs = {"UPLO": np.random.choice(["L", "U"])}
-    return out
-
-
 def sample_inputs_linalg_pinv_hermitian(op_info, device, dtype, requires_grad=False):
     """
     This function generates input for torch.linalg.pinv with hermitian=True keyword argument.
@@ -1490,7 +1368,6 @@
     for o in out:
         o.kwargs = {"hermitian": True}
     return out
-
 
 def sample_inputs_linalg_solve(op_info, device, dtype, requires_grad=False, vector_rhs_allowed=True):
     """
@@ -2048,30 +1925,6 @@
 
     return samples
 
-<<<<<<< HEAD
-
-def grad_func_hermitian_input(op, input, *args, **kwargs):
-    """Operator information for Hermitian functions
-    These are functions that take Hermitian matrices as input.
-    They require a modified function to be tested for gradcheck, because the finite-difference algorithm
-    for calculating derivatives does not preserve the Hermitian property of the input and returning incorrect results.
-    """
-    return op(input + input.conj().transpose(-2, -1), *args, **kwargs)
-
-
-def grad_func_triangular_input(op, input, *args, upper=False, **kwargs):
-    """Operator information for function that take lower or upper triangular matrices as input.
-    They require a modified function to be tested for gradcheck, because the finite-difference algorithm
-    for calculating derivatives does not preserve the triangular property of the input and returning incorrect results.
-    """
-    return op(input.triu() if upper else input.tril(), upper)
-
-
-def grad_func_linalg_eigh(op, *args, **kwargs):
-    # gauge invariant loss function
-    eigenvalues, eigenvectors = grad_func_hermitian_input(op, *args, **kwargs)
-    return eigenvalues, abs(eigenvectors)
-=======
 def sample_inputs_unfold(op_info, device, dtype, requires_grad):
     test_cases = (
         ((), (0, 1, 1)),
@@ -2300,7 +2153,6 @@
         out = out.astype(np.float16)
 
     return out
->>>>>>> 2fd1eb3a
 
 
 # Operator database (sorted alphabetically)
@@ -2396,14 +2248,9 @@
            assert_autodiffed=True,
            autodiff_nonfusible_nodes=['aten::add', 'aten::mm'],
            skips=(
-<<<<<<< HEAD
-               SkipInfo('TestCommon', 'test_variant_consistency_jit',
-                        dtypes=[torch.bfloat16, torch.float16, torch.cfloat, torch.cdouble]),
-=======
                # Skips unsupported bfloat16 check because above support check
                #   doesn't work on all platforms
                SkipInfo('TestOpInfo', 'test_unsupported_dtypes', dtypes=(torch.bfloat16,)),
->>>>>>> 2fd1eb3a
                SkipInfo('TestOpInfo', 'test_duplicate_method_tests'),
                # addmm does not correctly warn when resizing out= inputs
                SkipInfo('TestCommon', 'test_out')),
@@ -2562,34 +2409,6 @@
                    dtypesIfCPU=floating_types_and(torch.bfloat16),
                    dtypesIfCUDA=floating_types_and(torch.half),
                    assert_autodiffed=True),
-<<<<<<< HEAD
-    OpInfo('cholesky',
-           dtypes=floating_and_complex_types(),
-           test_inplace_grad=False,
-           check_batched_gradgrad=False,
-           sample_inputs_func=sample_inputs_linalg_cholesky,
-           grad_func=grad_func_hermitian_input,
-           decorators=[skipCUDAIfNoMagma, skipCUDAIfRocm, skipCPUIfNoLapack],
-           skips=(
-               # cuda gradchecks are slow
-               # see discussion https://github.com/pytorch/pytorch/pull/47761#issuecomment-747316775
-               SkipInfo('TestGradients', 'test_fn_gradgrad', device_type='cuda'),)),
-    OpInfo('cholesky_inverse',
-           dtypes=floating_and_complex_types(),
-           # TODO: RuntimeError: cholesky_inverse does not support automatic differentiation for outputs
-           # with complex dtype.
-           test_complex_grad=False,
-           test_inplace_grad=False,
-           check_batched_gradgrad=False,
-           sample_inputs_func=sample_inputs_linalg_cholesky_inverse,
-           grad_func=grad_func_triangular_input,
-           decorators=[skipCUDAIfNoMagma, skipCPUIfNoLapack],
-           skips=(
-               SkipInfo('TestCommon', 'test_variant_consistency_eager',
-                        dtypes=[torch.complex64, torch.complex128]),
-               # cholesky_inverse does not correctly warn when resizing out= inputs
-               SkipInfo('TestCommon', 'test_out'),)),
-=======
     HermitianOpInfo('cholesky',
                     op=torch.cholesky,
                     dtypes=floating_and_complex_types(),
@@ -2612,7 +2431,6 @@
                      skips=(
                          # cholesky_inverse does not correctly warn when resizing out= inputs
                          SkipInfo('TestCommon', 'test_out'),)),
->>>>>>> 2fd1eb3a
     UnaryUfuncInfo('clamp',
                    aliases=('clip', ),
                    decorators=(precisionOverride({torch.bfloat16: 7e-2, torch.float16: 1e-2}),),
@@ -2901,10 +2719,6 @@
                    dtypesIfCUDA=floating_types_and(torch.half),
                    # skip testing torch.frexp as it is not supported by ROCm platform yet
                    decorators=[skipCUDAIfRocm],
-<<<<<<< HEAD
-                   test_inplace_grad=False,
-=======
->>>>>>> 2fd1eb3a
                    supports_out=False,
                    skips=(
                        # skips below tests as torch.frexp returns tuple-like (mantissa, exponent) as outputs,
@@ -2925,12 +2739,6 @@
                        SkipInfo('TestUnaryUfuncs', 'test_reference_numerics_extremal',
                                 active_if=IS_WINDOWS),
                    )),
-<<<<<<< HEAD
-    OpInfo('inverse',
-           op=torch.inverse,
-           dtypes=floating_and_complex_types(),
-           test_inplace_grad=False,
-=======
     OpInfo('linalg.householder_product',
            aten_name='linalg_householder_product',
            op=torch.linalg.householder_product,
@@ -2947,7 +2755,6 @@
     OpInfo('inverse',
            op=torch.inverse,
            dtypes=floating_and_complex_types(),
->>>>>>> 2fd1eb3a
            check_batched_gradgrad=False,
            sample_inputs_func=sample_inputs_linalg_invertible,
            decorators=[skipCUDAIfNoMagmaAndNoCusolver, skipCUDAIfRocm, skipCPUIfNoLapack],
@@ -2955,37 +2762,6 @@
                # cuda gradchecks are slow
                # see discussion https://github.com/pytorch/pytorch/pull/47761#issuecomment-747316775
                SkipInfo('TestGradients', 'test_fn_gradgrad', device_type='cuda'),)),
-<<<<<<< HEAD
-    OpInfo('linalg.cholesky',
-           aten_name='linalg_cholesky',
-           dtypes=floating_and_complex_types(),
-           test_inplace_grad=False,
-           # TODO: RuntimeError: While computing batched gradients,
-           # got: vmap: Calling Tensor.as_strided is not supported
-           # unless the batch dims being vmapped over are at the front of the tensor (in memory layout).
-           check_batched_gradgrad=False,
-           sample_inputs_func=sample_inputs_linalg_cholesky,
-           grad_func=grad_func_hermitian_input,
-           decorators=[skipCUDAIfNoMagma, skipCUDAIfRocm, skipCPUIfNoLapack],
-           skips=(
-               # cuda gradchecks are slow
-               # see discussion https://github.com/pytorch/pytorch/pull/47761#issuecomment-747316775
-               SkipInfo('TestGradients', 'test_fn_gradgrad', device_type='cuda'),)
-           ),
-    OpInfo('linalg.eigh',
-           aten_name='linalg_eigh',
-           dtypes=floating_and_complex_types(),
-           test_inplace_grad=False,
-           check_batched_gradgrad=False,
-           sample_inputs_func=sample_inputs_linalg_eigh,
-           grad_func=grad_func_linalg_eigh,
-           decorators=[skipCUDAIfNoMagma, skipCUDAIfRocm, skipCPUIfNoLapack],
-           skips=(
-               # cuda gradchecks are slow
-               # see discussion https://github.com/pytorch/pytorch/pull/47761#issuecomment-747316775
-               SkipInfo('TestGradients', 'test_fn_gradgrad', device_type='cuda'),)
-           ),
-=======
     HermitianOpInfo('linalg.cholesky',
                     aten_name='linalg_cholesky',
                     op=torch.linalg.cholesky,
@@ -3014,15 +2790,10 @@
                         # see discussion https://github.com/pytorch/pytorch/pull/47761#issuecomment-747316775
                         SkipInfo('TestGradients', 'test_fn_gradgrad', device_type='cuda'),)
                     ),
->>>>>>> 2fd1eb3a
     OpInfo('linalg.lstsq',
            aten_name='linalg_lstsq',
            op=torch.linalg.lstsq,
            dtypes=floating_and_complex_types(),
-<<<<<<< HEAD
-           test_inplace_grad=False,
-=======
->>>>>>> 2fd1eb3a
            supports_out=False,
            sample_inputs_func=sample_inputs_linalg_lstsq,
            check_batched_grad=False,
@@ -3033,8 +2804,6 @@
                SkipInfo('TestGradients', 'test_fn_grad'),
                SkipInfo('TestCommon', 'test_variant_consistency_jit'),
            )),
-<<<<<<< HEAD
-=======
     OpInfo('linalg.matrix_power',
            aliases=('matrix_power',),
            aten_name='linalg_matrix_power',
@@ -3042,7 +2811,6 @@
            supports_inplace_autograd=False,
            decorators=[skipCUDAIfNoMagmaAndNoCusolver, skipCPUIfNoLapack, skipCUDAIfRocm],
            sample_inputs_func=sample_inputs_linalg_matrix_power,),
->>>>>>> 2fd1eb3a
     OpInfo('linalg.norm',
            op=torch.linalg.norm,
            dtypes=floating_and_complex_types_and(torch.float16, torch.bfloat16),
@@ -3060,12 +2828,7 @@
            aten_name='linalg_qr',
            op=torch.linalg.qr,
            dtypes=floating_and_complex_types(),
-<<<<<<< HEAD
-           test_inplace_grad=False,
-           supports_out=False,
-=======
            supports_inplace_autograd=False,
->>>>>>> 2fd1eb3a
            sample_inputs_func=sample_inputs_linalg_qr,
            decorators=[skipCUDAIfNoMagma, skipCUDAIfRocm, skipCPUIfNoLapack],
            skips=(
@@ -3074,15 +2837,10 @@
                SkipInfo('TestGradients', 'test_fn_gradgrad', device_type='cuda'),)),
     OpInfo('linalg.slogdet',
            aten_name='linalg_slogdet',
+           op=torch.linalg.slogdet,
            dtypes=floating_and_complex_types(),
-<<<<<<< HEAD
-           test_inplace_grad=False,
-           sample_inputs_func=sample_inputs_linalg_invertible,
-           grad_func=lambda op, *args, **kwargs: op(*args, **kwargs)[1],
-=======
            sample_inputs_func=sample_inputs_linalg_invertible,
            output_func=itemgetter(1),
->>>>>>> 2fd1eb3a
            decorators=[skipCUDAIfNoMagma, skipCUDAIfRocm, skipCPUIfNoLapack]),
     OpInfo('linalg.vector_norm',
            op=torch.linalg.vector_norm,
@@ -3205,11 +2963,6 @@
                         device_type='cuda', dtypes=[torch.complex128]),
                SkipInfo('TestGradients', 'test_inplace_gradgrad',
                         device_type='cuda', dtypes=[torch.complex128]),
-<<<<<<< HEAD
-               SkipInfo('TestCommon', 'test_variant_consistency_jit',
-                        dtypes=[torch.cfloat, torch.cdouble]),
-=======
->>>>>>> 2fd1eb3a
                SkipInfo('TestOpInfo', 'test_duplicate_method_tests'),
            ),
            supports_out=False),
@@ -3283,13 +3036,6 @@
                    dtypesIfCPU=all_types_and_complex_and(torch.half, torch.bfloat16),
                    dtypesIfCUDA=all_types_and_complex_and(torch.half, torch.bfloat16),
                    assert_autodiffed=True,),
-<<<<<<< HEAD
-    OpInfo('qr',
-           op=torch.qr,
-           dtypes=floating_and_complex_types(),
-           test_inplace_grad=False,
-           supports_out=False,
-=======
     OpInfo('outer',
            op=torch.outer,
            aliases=('ger', ),
@@ -3309,7 +3055,6 @@
     OpInfo('qr',
            op=torch.qr,
            dtypes=floating_and_complex_types(),
->>>>>>> 2fd1eb3a
            sample_inputs_func=sample_inputs_linalg_qr,
            decorators=[skipCUDAIfNoMagma, skipCUDAIfRocm, skipCPUIfNoLapack],
            skips=(
@@ -3447,10 +3192,6 @@
     OpInfo('solve',
            op=torch.solve,
            dtypes=floating_and_complex_types(),
-<<<<<<< HEAD
-           test_inplace_grad=False,
-=======
->>>>>>> 2fd1eb3a
            sample_inputs_func=sample_inputs_legacy_solve,
            check_batched_gradgrad=False,
            decorators=[skipCUDAIfNoMagma, skipCUDAIfRocm, skipCPUIfNoLapack],
@@ -3526,10 +3267,6 @@
            dtypesIfCPU=all_types_and_complex_and(torch.bool, torch.bfloat16, torch.float16),
            dtypesIfCUDA=all_types_and_complex_and(torch.bool, torch.bfloat16, torch.float16),
            supports_out=False,
-<<<<<<< HEAD
-           test_inplace_grad=False,
-=======
->>>>>>> 2fd1eb3a
            skips=(SkipInfo('TestOpInfo', 'test_duplicate_method_tests'),),
            sample_inputs_func=sample_inputs_tensor_split,),
     OpInfo('triangular_solve',
@@ -3660,10 +3397,6 @@
            aten_name='linalg_inv',
            op=torch.linalg.inv,
            dtypes=floating_and_complex_types(),
-<<<<<<< HEAD
-           test_inplace_grad=False,
-=======
->>>>>>> 2fd1eb3a
            sample_inputs_func=sample_inputs_linalg_invertible,
            check_batched_gradgrad=False,
            decorators=[skipCUDAIfNoMagmaAndNoCusolver, skipCUDAIfRocm, skipCPUIfNoLapack],
@@ -3691,11 +3424,8 @@
            skips=(SkipInfo('TestGradients', 'test_fn_gradgrad', device_type='cuda'),)),
     OpInfo('linalg.pinv',
            aten_name='linalg_pinv',
+           op=torch.linalg.pinv,
            dtypes=floating_and_complex_types(),
-<<<<<<< HEAD
-           test_inplace_grad=False,
-=======
->>>>>>> 2fd1eb3a
            check_batched_grad=False,
            check_batched_gradgrad=False,
            sample_inputs_func=sample_inputs_linalg_invertible,
@@ -3703,23 +3433,6 @@
            skips=(
                # cuda gradchecks are slow
                # see discussion https://github.com/pytorch/pytorch/pull/47761#issuecomment-747316775
-<<<<<<< HEAD
-               SkipInfo('TestGradients', 'test_fn_gradgrad', device_type='cuda'),)),
-    OpInfo('linalg.pinv',
-           aten_name='linalg_pinv',
-           variant_test_name='hermitian',
-           dtypes=floating_and_complex_types(),
-           test_inplace_grad=False,
-           check_batched_grad=False,
-           check_batched_gradgrad=False,
-           sample_inputs_func=sample_inputs_linalg_pinv_hermitian,
-           grad_func=grad_func_hermitian_input,
-           decorators=[skipCUDAIfNoMagma, skipCUDAIfRocm, skipCPUIfNoLapack],
-           skips=(
-               # cuda gradchecks are slow
-               # see discussion https://github.com/pytorch/pytorch/pull/47761#issuecomment-747316775
-               SkipInfo('TestGradients', 'test_fn_gradgrad', device_type='cuda'),)),
-=======
                SkipInfo('TestGradients', 'test_fn_gradgrad', device_type='cuda'),
                # see https://github.com/pytorch/pytorch/issues/54381
                SkipInfo('TestCommon', 'test_variant_consistency_jit', device_type='cuda'))),
@@ -3739,7 +3452,6 @@
                         # see https://github.com/pytorch/pytorch/issues/54381
                         SkipInfo('TestCommon', 'test_variant_consistency_jit', device_type='cuda'))
                     ),
->>>>>>> 2fd1eb3a
     OpInfo('eig',
            op=torch.eig,
            dtypes=floating_and_complex_types(),
@@ -3786,10 +3498,6 @@
     OpInfo('pinverse',
            op=torch.pinverse,
            dtypes=floating_and_complex_types(),
-<<<<<<< HEAD
-           test_inplace_grad=False,
-=======
->>>>>>> 2fd1eb3a
            check_batched_grad=False,
            check_batched_gradgrad=False,
            supports_out=False,
@@ -3798,13 +3506,9 @@
            skips=(
                # cuda gradchecks are slow
                # see discussion https://github.com/pytorch/pytorch/pull/47761#issuecomment-747316775
-<<<<<<< HEAD
-               SkipInfo('TestGradients', 'test_fn_gradgrad', device_type='cuda'),)),
-=======
                SkipInfo('TestGradients', 'test_fn_gradgrad', device_type='cuda'),
                # see https://github.com/pytorch/pytorch/issues/54381
                SkipInfo('TestCommon', 'test_variant_consistency_jit', device_type='cuda'))),
->>>>>>> 2fd1eb3a
     OpInfo('gather',
            dtypes=all_types_and_complex_and(torch.bool, torch.float16),
            dtypesIfCUDA=all_types_and_complex_and(torch.bool, torch.float16, torch.bfloat16),
@@ -3812,11 +3516,7 @@
            ),
     OpInfo('index_fill',
            dtypes=all_types_and_complex_and(torch.bool, torch.float16, torch.bfloat16),
-<<<<<<< HEAD
-           test_inplace_grad=False,
-=======
            supports_inplace_autograd=False,
->>>>>>> 2fd1eb3a
            skips=(SkipInfo('TestOpInfo', 'test_duplicate_method_tests'),),
            supports_out=False,
            sample_inputs_func=sample_inputs_index_fill),
@@ -3847,28 +3547,24 @@
                SkipInfo('TestCommon', 'test_out'),
            )),
     OpInfo('stack',
+           # gradcheck expects the input arguments as a flat list
+           op=lambda *args, idx, **kwargs: torch.stack([*args], idx, **kwargs),
            dtypes=all_types_and_complex_and(torch.bool, torch.float16, torch.bfloat16),
-<<<<<<< HEAD
-           test_inplace_grad=False,
-           assert_autodiffed=True,
-           sample_inputs_func=sample_inputs_stack,
-=======
->>>>>>> 2fd1eb3a
            skips=(
+               SkipInfo('TestCommon', 'test_variant_consistency_jit',
+                        dtypes=all_types_and_complex_and(torch.bool, torch.float16, torch.bfloat16)),
                # stack does not correctly warn when resizing out= inputs
-               SkipInfo('TestCommon', 'test_out'),)),
+               SkipInfo('TestCommon', 'test_out'),
+           ),
+           sample_inputs_func=sample_inputs_stack),
     OpInfo('hstack',
+           # gradcheck expects the input arguments as a flat list
+           op=lambda *args, **kwargs: torch.hstack([*args], **kwargs),
            dtypes=all_types_and_complex_and(torch.bool, torch.float16, torch.bfloat16),
-<<<<<<< HEAD
-           test_inplace_grad=False,
-           sample_inputs_func=sample_inputs_hstack_dstack_vstack,
-=======
->>>>>>> 2fd1eb3a
            skips=(
+               SkipInfo('TestCommon', 'test_variant_consistency_jit',
+                        dtypes=all_types_and_complex_and(torch.bool, torch.float16, torch.bfloat16)),
                # hstack does not correctly warn when resizing out= inputs
-<<<<<<< HEAD
-               SkipInfo('TestCommon', 'test_out'),)),
-=======
                SkipInfo('TestCommon', 'test_out')),
            sample_inputs_func=sample_inputs_hstack_dstack_vstack),
     OpInfo('unfold',
@@ -3884,27 +3580,27 @@
                SkipInfo('TestOperatorSignatures', 'test_get_torch_func_signature_exhaustive'),
            ),
            sample_inputs_func=sample_inputs_unfold),
->>>>>>> 2fd1eb3a
     OpInfo('vstack',
+           # gradcheck expects the input arguments as a flat list
+           op=lambda *args, **kwargs: torch.vstack([*args], **kwargs),
            dtypes=all_types_and_complex_and(torch.bool, torch.float16, torch.bfloat16),
-<<<<<<< HEAD
-           test_inplace_grad=False,
-           sample_inputs_func=sample_inputs_hstack_dstack_vstack,
-=======
->>>>>>> 2fd1eb3a
            skips=(
+               SkipInfo('TestCommon', 'test_variant_consistency_jit',
+                        dtypes=all_types_and_complex_and(torch.bool, torch.float16, torch.bfloat16)),
                # vstack does not correctly warn when resizing out= inputs
-               SkipInfo('TestCommon', 'test_out'),)),
+               SkipInfo('TestCommon', 'test_out'),
+           ),
+           sample_inputs_func=sample_inputs_hstack_dstack_vstack),
     OpInfo('dstack',
+           # gradcheck expects the input arguments as a flat list
+           op=lambda *args, **kwargs: torch.dstack([*args], **kwargs),
            dtypes=all_types_and_complex_and(torch.bool, torch.float16, torch.bfloat16),
-<<<<<<< HEAD
-           test_inplace_grad=False,
-           sample_inputs_func=sample_inputs_hstack_dstack_vstack,
-=======
->>>>>>> 2fd1eb3a
            skips=(
+               SkipInfo('TestCommon', 'test_variant_consistency_jit',
+                        dtypes=all_types_and_complex_and(torch.bool, torch.float16, torch.bfloat16)),
                # dstack does not correctly warn when resizing out= inputs
-               SkipInfo('TestCommon', 'test_out'),)),
+               SkipInfo('TestCommon', 'test_out'),),
+           sample_inputs_func=sample_inputs_hstack_dstack_vstack),
     OpInfo('movedim',
            dtypes=all_types_and_complex_and(torch.bool, torch.float16, torch.bfloat16),
            supports_out=False,
@@ -4363,13 +4059,6 @@
         ('atan2', (S, S, S), ((S,),), 'broadcast_rhs'),
         ('atan2', (S,), ((S, S, S),), 'broadcast_lhs'),
         ('atan2', (S, 1, S), ((S, S),), 'broadcast_all'),
-<<<<<<< HEAD
-        ('sign', (S, S, S), NO_ARGS),
-        ('sign', (), NO_ARGS, 'scalar'),
-        ('sgn', (S, S, S), NO_ARGS),
-        ('sgn', (), NO_ARGS, 'scalar'),
-=======
->>>>>>> 2fd1eb3a
         ('fmod', (S, S, S), (1.5,), '', (True,)),
         ('fmod', (), (1.5,), 'scalar', (True,)),
         ('fmod', (S, S, S), (non_differentiable(torch.rand(S, S, S) + 1.5),), 'tensor'),
@@ -4637,19 +4326,6 @@
         ('triu', (3, 3, S, S), NO_ARGS, 'more_batched'),
         ('cross', (S, 3), ((S, 3),)),
         ('cross', (S, 3, S), ((S, 3, S), 1), 'dim'),
-<<<<<<< HEAD
-        ('index_add', (S, S), (0, index_variable(2, S), (2, S)), 'dim', (), [0]),
-        ('index_add', (), (0, torch.tensor([0], dtype=torch.int64), (1,)), 'scalar_input_dim', (), [0]),
-        ('index_add', (), (0, torch.tensor(0, dtype=torch.int64), ()), 'scalar_all_dim', (), [0]),
-        ('index_add', (S, S), (0, index_variable(2, S), (2, S)), 'alert_nondeterministic', (), [0],
-            [expectedAlertNondeterministic('index_add_cuda_', 'cuda')]),
-        ('index_copy', (S, S), (0, index_perm_variable(2, S), (2, S)), 'dim', (), [0]),
-        ('index_copy', (S, S), (0, index_perm_variable(2, S), (2, S)), 'dim_alert_nondeterministic', (), [0],
-            [skipMeta, expectedAlertNondeterministic('index_copy')]),
-        ('index_copy', (), (0, torch.tensor([0], dtype=torch.int64), (1,)), 'scalar_input_dim', (), [0]),
-        ('index_copy', (), (0, torch.tensor(0, dtype=torch.int64), ()), 'scalar_all_dim', (), [0]),
-=======
->>>>>>> 2fd1eb3a
         ('index_fill', (S, S), (0, index_variable(2, S), 2), 'dim', (), [0]),
         ('index_fill', (S, S), (0, index_variable(2, S), ()), 'variable_dim', (), [0]),
         ('index_fill', (S, S), (0, torch.tensor(0, dtype=torch.int64), 2), 'scalar_index_dim', (), [0]),
@@ -4706,21 +4382,6 @@
          'batched_symmetric_pd', (), NO_ARGS, [skipCPUIfNoLapack, skipCUDAIfNoMagma, skipCUDAIfRocm]),
         ('logdet', lambda dtype, device: make_nonzero_det(random_fullrank_matrix_distinct_singular_value(S, 3), 1, 0), NO_ARGS,
          'batched_distinct_singular_values', (), NO_ARGS, [skipCPUIfNoLapack, skipCUDAIfNoMagma, skipCUDAIfRocm]),
-<<<<<<< HEAD
-        ('lu', (S, S), (True, False), 'square_single_no_info',
-         (), NO_ARGS, [skipCPUIfNoLapack, skipCUDAIfNoMagma, skipCUDAIfRocm]),
-        ('lu', (S, S), (True, True), 'square_single_with_info',
-         (), NO_ARGS, [skipCPUIfNoLapack, skipCUDAIfNoMagma, skipCUDAIfRocm]),
-        ('lu', (3, S, S), (True, False), 'square_batch_no_info',
-         (), NO_ARGS, [skipCPUIfNoLapack, skipCUDAIfNoMagma, skipCUDAIfRocm]),
-        ('lu', (3, S, S), (True, True), 'square_batch_with_info',
-         (), NO_ARGS, [skipCPUIfNoLapack, skipCUDAIfNoMagma, skipCUDAIfRocm]),
-        ('lu', (3, 3, S, S), (True, False), 'square_many_batches_no_info',
-         (), NO_ARGS, [skipCPUIfNoLapack, skipCUDAIfNoMagma, skipCUDAIfRocm]),
-        ('lu', (3, 3, S, S), (True, True), 'square_many_batches_with_info',
-         (), NO_ARGS, [skipCPUIfNoLapack, skipCUDAIfNoMagma, skipCUDAIfRocm]),
-=======
->>>>>>> 2fd1eb3a
         ('fill_', (S, S, S), (1,), 'number'),
         ('fill_', (), (1,), 'number_scalar'),
         ('fill_', (S, S, S), ((),), 'variable'),
