--- conflicted
+++ resolved
@@ -626,72 +626,6 @@
             [1, 2, 2, 2]])
 """)
 
-<<<<<<< HEAD
-multi_dot = _add_docstr(_linalg.linalg_multi_dot, r"""
-linalg.multi_dot(tensors, *, out=None)
-
-Efficiently multiplies two or more matrices given by :attr:`tensors` by ordering the
-multiplications so that the fewest arithmetic operations are performed.
-
-Every tensor in :attr:`tensors` must be 2D, except for the first and last which
-may be 1D. If the first tensor is a 1D vector of size `n` it is treated as a row vector
-of size `(1, n)`, similarly if the last tensor is a 1D vector of size `n` it is treated
-as a column vector of size `(n, 1)`.
-
-If the first tensor has size `(a, b)` and the last tensor has size `(c, d)` the
-output will have size `(a, d)`. However, if either tensor is 1D then the implied
-dimension of size `1` as described above is squeezed from the output. e.g. for tensors
-of size `(b)` and `(c, d)` the output will have size `(d)`.
-
-.. warning:: This function does not broadcast.
-
-.. note:: This function is implemented by chaining :func:`torch.mm` calls after
-          computing the optimal matrix multiplication order.
-
-.. note:: This function is similar to NumPy's `multi_dot` except that the first and last
-          tensors must be either 1D or 2D whereas NumPy allows them to be nD.
-
-.. note:: The cost of multiplying two matrices with shapes `(a, b)` and `(b, c)` is
-          `a * b * c`. Given matrices `A`, `B` and `C` each with shapes `(10, 100)`,
-          `(100, 5)` and `(5, 50)` respectively, we can calculate the cost of different
-          multiplication orders as follows:
-
-          .. math::
-
-            cost((AB)C) = 10*100*5 + 10*5*50 = 5000 + 2500 = 7500
-            cost(A(BC)) = 10*100*50 + 100*5*50 = 50000 + 25000 = 75000
-
-          In this case, multiplying A and B first followed by C is 10 times faster.
-
-Args:
-    tensors (sequence of Tensors): two or more tensors to multiply. The first and last
-        tensors may be 1D or 2D. Every other tensor must be 2D.
-
-Keyword args:
-    out (Tensor, optional): The output tensor. Ignored if ``None``. Default: ``None``
-
-Examples::
-
-    >>> from torch.linalg import multi_dot
-
-    >>> multi_dot([torch.tensor([1, 2]), torch.tensor([2, 3])])
-    tensor(8)
-    >>> multi_dot([torch.tensor([[1, 2]]), torch.tensor([2, 3])])
-    tensor([8])
-    >>> multi_dot([torch.tensor([[1, 2]]), torch.tensor([[2], [3]])])
-    tensor([[8]])
-
-    >>> a = torch.arange(2 * 3).view(2, 3)
-    >>> b = torch.arange(3 * 2).view(3, 2)
-    >>> c = torch.arange(2 * 2).view(2, 2)
-    >>> multi_dot((a, b, c))
-    tensor([[ 26,  49],
-            [ 80, 148]])
-
-    >>> multi_dot((a.to(torch.float), torch.empty(3, 0), torch.empty(0, 2)))
-    tensor([[0., 0.],
-            [0., 0.]])
-=======
 vector_norm = _add_docstr(_linalg.linalg_vector_norm, r"""
 linalg.vector_norm(input, ord=None, dim=None, keepdim=False, *, dtype=None, out=None) -> Tensor
 
@@ -760,7 +694,72 @@
     tensor(5.4345)
     >>> LA.vector_norm(b, ord=3.5)
     tensor(5.4345)
->>>>>>> 07e66788
+""")
+
+multi_dot = _add_docstr(_linalg.linalg_multi_dot, r"""
+linalg.multi_dot(tensors, *, out=None)
+
+Efficiently multiplies two or more matrices given by :attr:`tensors` by ordering the
+multiplications so that the fewest arithmetic operations are performed.
+
+Every tensor in :attr:`tensors` must be 2D, except for the first and last which
+may be 1D. If the first tensor is a 1D vector of size `n` it is treated as a row vector
+of size `(1, n)`, similarly if the last tensor is a 1D vector of size `n` it is treated
+as a column vector of size `(n, 1)`.
+
+If the first tensor has size `(a, b)` and the last tensor has size `(c, d)` the
+output will have size `(a, d)`. However, if either tensor is 1D then the implied
+dimension of size `1` as described above is squeezed from the output. e.g. for tensors
+of size `(b)` and `(c, d)` the output will have size `(d)`.
+
+.. warning:: This function does not broadcast.
+
+.. note:: This function is implemented by chaining :func:`torch.mm` calls after
+          computing the optimal matrix multiplication order.
+
+.. note:: This function is similar to NumPy's `multi_dot` except that the first and last
+          tensors must be either 1D or 2D whereas NumPy allows them to be nD.
+
+.. note:: The cost of multiplying two matrices with shapes `(a, b)` and `(b, c)` is
+          `a * b * c`. Given matrices `A`, `B` and `C` each with shapes `(10, 100)`,
+          `(100, 5)` and `(5, 50)` respectively, we can calculate the cost of different
+          multiplication orders as follows:
+
+          .. math::
+
+            cost((AB)C) = 10*100*5 + 10*5*50 = 5000 + 2500 = 7500
+            cost(A(BC)) = 10*100*50 + 100*5*50 = 50000 + 25000 = 75000
+
+          In this case, multiplying A and B first followed by C is 10 times faster.
+
+Args:
+    tensors (sequence of Tensors): two or more tensors to multiply. The first and last
+        tensors may be 1D or 2D. Every other tensor must be 2D.
+
+Keyword args:
+    out (Tensor, optional): The output tensor. Ignored if ``None``. Default: ``None``
+
+Examples::
+
+    >>> from torch.linalg import multi_dot
+
+    >>> multi_dot([torch.tensor([1, 2]), torch.tensor([2, 3])])
+    tensor(8)
+    >>> multi_dot([torch.tensor([[1, 2]]), torch.tensor([2, 3])])
+    tensor([8])
+    >>> multi_dot([torch.tensor([[1, 2]]), torch.tensor([[2], [3]])])
+    tensor([[8]])
+
+    >>> a = torch.arange(2 * 3).view(2, 3)
+    >>> b = torch.arange(3 * 2).view(3, 2)
+    >>> c = torch.arange(2 * 2).view(2, 2)
+    >>> multi_dot((a, b, c))
+    tensor([[ 26,  49],
+            [ 80, 148]])
+
+    >>> multi_dot((a.to(torch.float), torch.empty(3, 0), torch.empty(0, 2)))
+    tensor([[0., 0.],
+            [0., 0.]])
 """)
 
 norm = _add_docstr(_linalg.linalg_norm, r"""
