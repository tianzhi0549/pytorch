#pragma once

#include <ATen/ATen.h>

namespace torch {
namespace linalg {

#ifndef DOXYGEN_SHOULD_SKIP_THIS
namespace detail {

inline Tensor cholesky(const Tensor& self) {
  return torch::linalg_cholesky(self);
}

inline Tensor cholesky_out(Tensor& result, const Tensor& self) {
  return torch::linalg_cholesky_out(result, self);
}

inline Tensor det(const Tensor& self) {
  return torch::linalg_det(self);
}

inline std::tuple<Tensor, Tensor> slogdet(const Tensor& input) {
  return torch::linalg_slogdet(input);
}

inline std::tuple<Tensor&, Tensor&> slogdet_out(Tensor& sign, Tensor& logabsdet, const Tensor& input) {
  return torch::linalg_slogdet_out(sign, logabsdet, input);
}

inline std::tuple<Tensor, Tensor> eigh(const Tensor& self, std::string uplo) {
  return torch::linalg_eigh(self, uplo);
}

inline std::tuple<Tensor&, Tensor&> eigh_out(Tensor& eigvals, Tensor& eigvecs, const Tensor& self, std::string uplo) {
  return torch::linalg_eigh_out(eigvals, eigvecs, self, uplo);
}

inline Tensor eigvalsh(const Tensor& self, std::string uplo) {
  return torch::linalg_eigvalsh(self, uplo);
}

inline Tensor& eigvalsh_out(Tensor& result, const Tensor& self, std::string uplo) {
  return torch::linalg_eigvalsh_out(result, self, uplo);
}

<<<<<<< HEAD
=======
inline Tensor householder_product(const Tensor& input, const Tensor& tau) {
  return torch::linalg_householder_product(input, tau);
}

inline Tensor& householder_product_out(Tensor& result, const Tensor& input, const Tensor& tau) {
  return torch::linalg_householder_product_out(result, input, tau);
}

>>>>>>> 2fd1eb3a
inline std::tuple<Tensor, Tensor, Tensor, Tensor> lstsq(const Tensor& self, const Tensor& b, c10::optional<double> cond, c10::optional<std::string> driver) {
  return torch::linalg_lstsq(self, b, cond, driver);
}

<<<<<<< HEAD
inline Tensor norm(const Tensor& self, optional<Scalar> opt_ord, optional<IntArrayRef> opt_dim, bool keepdim, optional<ScalarType> opt_dtype) {
=======
inline Tensor norm(const Tensor& self, const optional<Scalar>& opt_ord, optional<IntArrayRef> opt_dim, bool keepdim, optional<ScalarType> opt_dtype) {
>>>>>>> 2fd1eb3a
  return torch::linalg_norm(self, opt_ord, opt_dim, keepdim, opt_dtype);
}

inline Tensor norm(const Tensor& self, std::string ord, optional<IntArrayRef> opt_dim, bool keepdim, optional<ScalarType> opt_dtype) {
  return torch::linalg_norm(self, ord, opt_dim, keepdim, opt_dtype);
}

inline Tensor& norm_out(Tensor& result, const Tensor& self, const optional<Scalar>& opt_ord, optional<IntArrayRef> opt_dim, bool keepdim, optional<ScalarType> opt_dtype) {
  return torch::linalg_norm_out(result, self, opt_ord, opt_dim, keepdim, opt_dtype);
}

inline Tensor& norm_out(Tensor& result, const Tensor& self, std::string ord, optional<IntArrayRef> opt_dim, bool keepdim, optional<ScalarType> opt_dtype) {
  return torch::linalg_norm_out(result, self, ord, opt_dim, keepdim, opt_dtype);
}

inline Tensor vector_norm(const Tensor& self, optional<Scalar> opt_ord, optional<IntArrayRef> opt_dim, bool keepdim, optional<ScalarType> opt_dtype) {
  return torch::linalg_vector_norm(self, opt_ord, opt_dim, keepdim, opt_dtype);
}

inline Tensor& vector_norm_out(Tensor& result, const Tensor& self, optional<Scalar> opt_ord, optional<IntArrayRef> opt_dim, bool keepdim, optional<ScalarType> opt_dtype) {
  return torch::linalg_vector_norm_out(result, self, opt_ord, opt_dim, keepdim, opt_dtype);
}

inline Tensor matrix_power(const Tensor& self, int64_t n) {
  return torch::linalg_matrix_power(self, n);
}

inline Tensor& matrix_power_out(const Tensor& self, int64_t n, Tensor& result) {
  return torch::linalg_matrix_power_out(result, self, n);
}

inline Tensor matrix_rank(const Tensor input, optional<double> tol, bool hermitian) {
  return torch::linalg_matrix_rank(input, tol, hermitian);
}

inline Tensor& matrix_rank_out(Tensor& result, const Tensor input, optional<double> tol, bool hermitian) {
  return torch::linalg_matrix_rank_out(result, input, tol, hermitian);
}

inline Tensor multi_dot(TensorList tensors) {
  return torch::linalg_multi_dot(tensors);
}

inline Tensor& multi_dot_out(TensorList tensors, Tensor& result) {
  return torch::linalg_multi_dot_out(result, tensors);
}

inline Tensor pinv(const Tensor& input, double rcond, bool hermitian) {
  return torch::linalg_pinv(input, rcond, hermitian);
}

inline Tensor& pinv_out(Tensor& result, const Tensor& input, double rcond, bool hermitian) {
  return torch::linalg_pinv_out(result, input, rcond, hermitian);
}

inline Tensor solve(const Tensor& input, const Tensor& other) {
  return torch::linalg_solve(input, other);
}

inline Tensor& solve_out(Tensor& result, const Tensor& input, const Tensor& other) {
  return torch::linalg_solve_out(result, input, other);
}

inline Tensor tensorinv(const Tensor& self, int64_t ind) {
  return torch::linalg_tensorinv(self, ind);
}

inline Tensor& tensorinv_out(Tensor& result,const Tensor& self, int64_t ind) {
  return torch::linalg_tensorinv_out(result, self, ind);
}

inline Tensor tensorsolve(const Tensor& self, const Tensor& other, optional<IntArrayRef> dims) {
  return torch::linalg_tensorsolve(self, other, dims);
}

inline Tensor& tensorsolve_out(Tensor& result, const Tensor& self, const Tensor& other, optional<IntArrayRef> dims) {
  return torch::linalg_tensorsolve_out(result, self, other, dims);
}

inline Tensor inv(const Tensor& input) {
  return torch::linalg_inv(input);
}

inline Tensor& inv_out(Tensor& result, const Tensor& input) {
  return torch::linalg_inv_out(result, input);
}

} // namespace detail
#endif /* DOXYGEN_SHOULD_SKIP_THIS */

/// Cholesky decomposition
///
/// See https://pytorch.org/docs/master/linalg.html#torch.linalg.cholesky
///
/// Example:
/// ```
/// auto A = torch::randn({4, 4});
/// auto A = torch::matmul(A, A.t());
/// auto L = torch::linalg::cholesky(A);
/// assert(torch::allclose(torch::matmul(L, L.t()), A));
/// ```
inline Tensor cholesky(const Tensor& self) {
  return detail::cholesky(self);
}

inline Tensor cholesky_out(Tensor& result, const Tensor& self) {
  return detail::cholesky_out(result, self);
}

/// See the documentation of torch.linalg.det
inline Tensor linalg_det(const Tensor& self) {
  return detail::det(self);
}

/// Computes the sign and (natural) logarithm of the determinant
///
/// See https://pytorch.org/docs/master/linalg.html#torch.linalg.slogdet
inline std::tuple<Tensor, Tensor> slogdet(const Tensor& input) {
  return detail::slogdet(input);
}

inline std::tuple<Tensor&, Tensor&> slogdet_out(Tensor& sign, Tensor& logabsdet, const Tensor& input) {
  return detail::slogdet_out(sign, logabsdet, input);
}

/// Computes eigenvalues and eigenvectors
///
/// See https://pytorch.org/docs/master/linalg.html#torch.linalg.eigh
inline std::tuple<Tensor, Tensor> eigh(const Tensor& self, std::string uplo) {
  return detail::eigh(self, uplo);
}

inline std::tuple<Tensor&, Tensor&> eigh_out(Tensor& eigvals, Tensor& eigvecs, const Tensor& self, std::string uplo) {
  return detail::eigh_out(eigvals, eigvecs, self, uplo);
}

/// Computes eigenvalues
///
/// See https://pytorch.org/docs/master/linalg.html#torch.linalg.eigvalsh
inline Tensor eigvalsh(const Tensor& self, std::string uplo) {
  return detail::eigvalsh(self, uplo);
}

inline Tensor& eigvalsh_out(Tensor& result, const Tensor& self, std::string uplo) {
  return detail::eigvalsh_out(result, self, uplo);
}

<<<<<<< HEAD
=======
/// Computes the product of Householder matrices
///
/// See https://pytorch.org/docs/master/linalg.html#torch.linalg.householder_product
inline Tensor householder_product(const Tensor& input, const Tensor& tau) {
  return detail::householder_product(input, tau);
}

inline Tensor& householder_product_out(Tensor& result, const Tensor& input, const Tensor& tau) {
  return detail::householder_product_out(result, input, tau);
}

>>>>>>> 2fd1eb3a
inline std::tuple<Tensor, Tensor, Tensor, Tensor> lstsq(const Tensor& self, const Tensor& b, c10::optional<double> cond, c10::optional<std::string> driver) {
  return detail::lstsq(self, b, cond, driver);
}

<<<<<<< HEAD
inline Tensor linalg_norm(const Tensor& self, optional<Scalar> opt_ord, optional<IntArrayRef> opt_dim, bool keepdim, optional<ScalarType> opt_dtype) {
=======
inline Tensor linalg_norm(const Tensor& self, const optional<Scalar>& opt_ord, optional<IntArrayRef> opt_dim, bool keepdim, optional<ScalarType> opt_dtype) {
>>>>>>> 2fd1eb3a
  return detail::norm(self, opt_ord, opt_dim, keepdim, opt_dtype);
}

inline Tensor linalg_norm(const Tensor& self, std::string ord, optional<IntArrayRef> opt_dim, bool keepdim, optional<ScalarType> opt_dtype) {
  return detail::norm(self, ord, opt_dim, keepdim, opt_dtype);
}

inline Tensor& linalg_norm_out(Tensor& result, const Tensor& self, const optional<Scalar>& opt_ord, optional<IntArrayRef> opt_dim, bool keepdim, optional<ScalarType> opt_dtype) {
  return detail::norm_out(result, self, opt_ord, opt_dim, keepdim, opt_dtype);
}

inline Tensor& linalg_norm_out(Tensor& result, const Tensor& self, std::string ord, optional<IntArrayRef> opt_dim, bool keepdim, optional<ScalarType> opt_dtype) {
  return detail::norm_out(result, self, ord, opt_dim, keepdim, opt_dtype);
}

/// See https://pytorch.org/docs/master/linalg.html#torch.linalg.matrix_power
inline Tensor matrix_power(const Tensor& self, int64_t n) {
  return torch::linalg_matrix_power(self, n);
}

inline Tensor& matrix_power_out(const Tensor& self, int64_t n, Tensor& result) {
  return torch::linalg_matrix_power_out(result, self, n);
}

/// See https://pytorch.org/docs/master/linalg.html#torch.linalg.matrix_rank
inline Tensor matrix_rank(const Tensor input, optional<double> tol, bool hermitian) {
  return detail::matrix_rank(input, tol, hermitian);
}

inline Tensor& matrix_rank_out(Tensor& result, const Tensor input, optional<double> tol, bool hermitian) {
  return detail::matrix_rank_out(result, input, tol, hermitian);
}

/// See https://pytorch.org/docs/master/linalg.html#torch.linalg.multi_dot
inline Tensor multi_dot(TensorList tensors) {
  return torch::linalg_multi_dot(tensors);
}

inline Tensor& multi_dot_out(TensorList tensors, Tensor& result) {
  return torch::linalg_multi_dot_out(result, tensors);
}

/// Computes pseudo-inverse
///
/// See https://pytorch.org/docs/master/linalg.html#torch.linalg.pinv
inline Tensor pinv(const Tensor& input, double rcond=1e-15, bool hermitian=false) {
  return detail::pinv(input, rcond, hermitian);
}

inline Tensor& pinv_out(Tensor& result, const Tensor& input, double rcond=1e-15, bool hermitian=false) {
  return detail::pinv_out(result, input, rcond, hermitian);
}

/// Computes a tensor `x` such that `matmul(input, x) = other`.
///
/// See https://pytorch.org/docs/master/linalg.html#torch.linalg.solve
inline Tensor solve(const Tensor& input, const Tensor& other) {
  return detail::solve(input, other);
}

inline Tensor& solve_out(Tensor& result, const Tensor& input, const Tensor& other) {
  return detail::solve_out(result, input, other);
}

/// Computes the inverse of a tensor
///
/// See https://pytorch.org/docs/master/linalg.html#torch.linalg.tensorinv
///
/// Example:
/// ```
/// auto a = torch::eye(4*6).reshape({4, 6, 8, 3});
/// int64_t ind = 2;
/// auto ainv = torch::linalg::tensorinv(a, ind);
/// ```
inline Tensor tensorinv(const Tensor& self, int64_t ind) {
  return detail::tensorinv(self, ind);
}

inline Tensor& tensorinv_out(Tensor& result, const Tensor& self, int64_t ind) {
  return detail::tensorinv_out(result, self, ind);
}

/// Computes a tensor `x` such that `tensordot(input, x, dims=x.dim()) = other`.
///
/// See https://pytorch.org/docs/master/linalg.html#torch.linalg.tensorsolve
///
/// Example:
/// ```
/// auto a = torch::eye(2*3*4).reshape({2*3, 4, 2, 3, 4});
/// auto b = torch::randn(2*3, 4);
/// auto x = torch::linalg::tensorsolve(a, b);
/// ```
inline Tensor tensorsolve(const Tensor& input, const Tensor& other, optional<IntArrayRef> dims) {
  return detail::tensorsolve(input, other, dims);
}

inline Tensor& tensorsolve_out(Tensor& result, const Tensor& input, const Tensor& other, optional<IntArrayRef> dims) {
  return detail::tensorsolve_out(result, input, other, dims);
}

/// Computes a tensor `inverse_input` such that `dot(input, inverse_input) = eye(input.size(0))`.
///
/// See https://pytorch.org/docs/master/linalg.html#torch.linalg.inv
inline Tensor inv(const Tensor& input) {
  return detail::inv(input);
}

inline Tensor& inv_out(Tensor& result, const Tensor& input) {
  return detail::inv_out(result, input);
}

}} // torch::linalg<|MERGE_RESOLUTION|>--- conflicted
+++ resolved
@@ -44,8 +44,6 @@
   return torch::linalg_eigvalsh_out(result, self, uplo);
 }
 
-<<<<<<< HEAD
-=======
 inline Tensor householder_product(const Tensor& input, const Tensor& tau) {
   return torch::linalg_householder_product(input, tau);
 }
@@ -54,16 +52,11 @@
   return torch::linalg_householder_product_out(result, input, tau);
 }
 
->>>>>>> 2fd1eb3a
 inline std::tuple<Tensor, Tensor, Tensor, Tensor> lstsq(const Tensor& self, const Tensor& b, c10::optional<double> cond, c10::optional<std::string> driver) {
   return torch::linalg_lstsq(self, b, cond, driver);
 }
 
-<<<<<<< HEAD
-inline Tensor norm(const Tensor& self, optional<Scalar> opt_ord, optional<IntArrayRef> opt_dim, bool keepdim, optional<ScalarType> opt_dtype) {
-=======
 inline Tensor norm(const Tensor& self, const optional<Scalar>& opt_ord, optional<IntArrayRef> opt_dim, bool keepdim, optional<ScalarType> opt_dtype) {
->>>>>>> 2fd1eb3a
   return torch::linalg_norm(self, opt_ord, opt_dim, keepdim, opt_dtype);
 }
 
@@ -211,8 +204,6 @@
   return detail::eigvalsh_out(result, self, uplo);
 }
 
-<<<<<<< HEAD
-=======
 /// Computes the product of Householder matrices
 ///
 /// See https://pytorch.org/docs/master/linalg.html#torch.linalg.householder_product
@@ -224,16 +215,11 @@
   return detail::householder_product_out(result, input, tau);
 }
 
->>>>>>> 2fd1eb3a
 inline std::tuple<Tensor, Tensor, Tensor, Tensor> lstsq(const Tensor& self, const Tensor& b, c10::optional<double> cond, c10::optional<std::string> driver) {
   return detail::lstsq(self, b, cond, driver);
 }
 
-<<<<<<< HEAD
-inline Tensor linalg_norm(const Tensor& self, optional<Scalar> opt_ord, optional<IntArrayRef> opt_dim, bool keepdim, optional<ScalarType> opt_dtype) {
-=======
 inline Tensor linalg_norm(const Tensor& self, const optional<Scalar>& opt_ord, optional<IntArrayRef> opt_dim, bool keepdim, optional<ScalarType> opt_dtype) {
->>>>>>> 2fd1eb3a
   return detail::norm(self, opt_ord, opt_dim, keepdim, opt_dtype);
 }
 
