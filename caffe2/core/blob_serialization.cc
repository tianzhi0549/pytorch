--- conflicted
+++ resolved
@@ -4,10 +4,7 @@
 #include <sstream>
 #include <utility>
 
-<<<<<<< HEAD
-=======
 #include <c10/util/irange.h>
->>>>>>> 2fd1eb3a
 #include <c10/util/string_view.h>
 
 #include "caffe2/core/blob.h"
@@ -96,8 +93,6 @@
   return Range<T*>(tensor.template mutable_data<T>() + start, numElements);
 }
 
-<<<<<<< HEAD
-=======
 template <typename T>
 c10::ArrayRef<T> GetTensorDataRange(
     const Tensor& tensor,
@@ -114,7 +109,6 @@
   return c10::ArrayRef<T>(tensor.template data<T>() + start, numElements);
 }
 
->>>>>>> 2fd1eb3a
 } // namespace
 
 /**
@@ -869,8 +863,6 @@
   params.CopyFromRepeatedField(params.tensor_proto.float_data());
 }
 
-<<<<<<< HEAD
-=======
 DESERIALIZE_IMPL(float, FMT_BFLOAT16) {
 #ifdef USE_FBGEMM
   CAFFE_ENFORCE_EQ(
@@ -913,7 +905,6 @@
 #endif
 }
 
->>>>>>> 2fd1eb3a
 DESERIALIZE_IMPL(double, FMT_PROTOBUF) {
   params.CopyFromRepeatedField(params.tensor_proto.double_data());
 }
@@ -926,11 +917,7 @@
       params.dest.size(),
       " != ",
       params.tensor_proto.string_data().size());
-<<<<<<< HEAD
-  for (int i = 0; i < params.dest.size(); ++i) {
-=======
   for (const auto i : c10::irange(params.dest.size())) {
->>>>>>> 2fd1eb3a
     params.dest[i] = params.tensor_proto.string_data(i);
   }
 }
@@ -951,10 +938,7 @@
   DeserializeParams<T> params(dest, tensor_proto, context);
   switch (format) {
     DESERIALIZE_FORMAT_CASE(FMT_PROTOBUF);
-<<<<<<< HEAD
-=======
     DESERIALIZE_FORMAT_CASE(FMT_BFLOAT16);
->>>>>>> 2fd1eb3a
   }
 
   // This can happen if the blob was serialized by a newer version of the code
@@ -963,7 +947,6 @@
       false,
       "unsupported serialization format " + c10::str(static_cast<int>(format)));
 }
-<<<<<<< HEAD
 
 #define DESERIALIZE_TYPE_CASE(proto_type, type)                          \
   case TensorProto_DataType_##proto_type: {                              \
@@ -975,19 +958,6 @@
     return;                                                              \
   }
 
-=======
-
-#define DESERIALIZE_TYPE_CASE(proto_type, type)                          \
-  case TensorProto_DataType_##proto_type: {                              \
-    DeserializeTensorBody(                                               \
-        format,                                                          \
-        GetMutableTensorDataRange<type>(*tensor, chunkBegin, chunkSize), \
-        tensor_proto,                                                    \
-        context);                                                        \
-    return;                                                              \
-  }
-
->>>>>>> 2fd1eb3a
 void DeserializeTensor(
     const TensorProto& tensor_proto,
     Tensor* tensor,
