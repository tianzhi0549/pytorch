--- conflicted
+++ resolved
@@ -4015,29 +4015,6 @@
   constexpr int M = 76, N = 100;
   auto p = colReduce(M, N);
   Stmt* s = splitTailReorder(p.second);
-<<<<<<< HEAD
-
-  std::ostringstream oss;
-  oss << *s;
-  const std::string& verification_pattern =
-      R"IR(
-# CHECK: for (int n_outer
-# CHECK-NEXT: for (int n_inner
-# CHECK-NEXT: b[
-# CHECK: for (int m
-# CHECK-NEXT: for (int n_inner
-# CHECK-NEXT: b[
-# CHECK: for (int n_tail
-# CHECK-NEXT: b[
-# CHECK-NEXT: for (int m
-# CHECK-NEXT: b[
-      )IR";
-  torch::jit::testing::FileCheck().run(verification_pattern, oss.str());
-
-  checkColReduce(s, *p.first, p.second);
-}
-=======
->>>>>>> 2fd1eb3a
 
   std::ostringstream oss;
   oss << *s;
