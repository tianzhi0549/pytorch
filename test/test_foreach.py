import torch
from torch.testing._internal.common_utils import TestCase, run_tests
from torch.testing._internal.common_device_type import instantiate_device_type_tests, dtypes

class TestForeach(TestCase):
    bin_ops = [
        torch._foreach_add, 
        torch._foreach_add_,
        torch._foreach_sub,
        torch._foreach_sub_,
        torch._foreach_mul, 
        torch._foreach_mul_, 
        torch._foreach_div, 
        torch._foreach_div_
        ]

    @dtypes(*torch.testing.get_all_dtypes())
    def test_int_scalar(self, device, dtype):
        tensors = [torch.zeros(10, 10, device=device, dtype=dtype) for _ in range(10)]
        int_scalar = 1

        # bool tensor + 1 will result in int64 tensor
        if dtype == torch.bool:
            expected = [torch.ones(10, 10, device=device, dtype=torch.int64) for _ in range(10)]
        else:
            expected = [torch.ones(10, 10, device=device, dtype=dtype) for _ in range(10)]

        res = torch._foreach_add(tensors, int_scalar)
        self.assertEqual(res, expected)

        if dtype in [torch.bool]:
            with self.assertRaisesRegex(RuntimeError, "result type Long can't be cast to the desired output type Bool"):
                torch._foreach_add_(tensors, int_scalar)
        else:
            torch._foreach_add_(tensors, int_scalar)
            self.assertEqual(res, tensors)

    @dtypes(*torch.testing.get_all_dtypes())
    def test_float_scalar(self, device, dtype):
        tensors = [torch.zeros(10, 10, device=device, dtype=dtype) for _ in range(10)]
        float_scalar = 1.

        # float scalar + integral tensor will result in float tensor
        if dtype in [torch.uint8, torch.int8, torch.int16, 
                     torch.int32, torch.int64, torch.bool]:
            expected = [torch.ones(10, 10, device=device, dtype=torch.float32) for _ in range(10)]
        else:
            expected = [torch.ones(10, 10, device=device, dtype=dtype) for _ in range(10)]

        res = torch._foreach_add(tensors, float_scalar)
        self.assertEqual(res, expected)

        if dtype in [torch.uint8, torch.int8, torch.int16, 
                     torch.int32, torch.int64, torch.bool]:
            self.assertRaises(RuntimeError, lambda: torch._foreach_add_(tensors, float_scalar))
        else:
            torch._foreach_add_(tensors, float_scalar)
            self.assertEqual(res, tensors)

    @dtypes(*torch.testing.get_all_dtypes())
    def test_complex_scalar(self, device, dtype):
        tensors = [torch.zeros(10, 10, device=device, dtype=dtype) for _ in range(10)]
        complex_scalar = 3 + 5j

        if dtype == torch.bfloat16:
            # bug: 42374
            self.assertRaises(RuntimeError, lambda: torch._foreach_add(tensors, complex_scalar))
            return

        # bool tensor + 1 will result in int64 tensor
        expected = [torch.add(complex_scalar, torch.zeros(10, 10, device=device, dtype=dtype)) for _ in range(10)]

        if dtype in [torch.float16, torch.float32, torch.float64] and device == 'cuda:0':
            self.assertRaises(RuntimeError, lambda: torch._foreach_add_(tensors, complex_scalar))
            self.assertRaises(RuntimeError, lambda: torch._foreach_add(tensors, complex_scalar))
            return

        res = torch._foreach_add(tensors, complex_scalar)
        self.assertEqual(res, expected)

        if dtype not in [torch.complex64, torch.complex128]:
            self.assertRaises(RuntimeError, lambda: torch._foreach_add_(tensors, complex_scalar))
        else:
            torch._foreach_add_(tensors, complex_scalar)
            self.assertEqual(res, tensors)

    @dtypes(*torch.testing.get_all_dtypes())
    def test_bool_scalar(self, device, dtype):
        tensors = [torch.zeros(10, 10, device=device, dtype=dtype) for _ in range(10)]
        bool_scalar = True

        expected = [torch.ones(10, 10, device=device, dtype=dtype) for _ in range(10)]

        res = torch._foreach_add(tensors, bool_scalar)
        self.assertEqual(res, expected)

        torch._foreach_add_(tensors, bool_scalar)
        self.assertEqual(res, tensors)

    @dtypes(*torch.testing.get_all_dtypes())
    def test_bin_op_scalar_with_different_size_tensors(self, device, dtype):
        tensors = [torch.zeros(10 + n, 10 + n, device=device, dtype=dtype) for n in range(10)]
        for bin_op in self.bin_ops: 
            self.assertRaises(RuntimeError, lambda: bin_op(tensors, 1))

    @dtypes(*torch.testing.get_all_dtypes())
    def test_add_scalar_with_empty_list_and_empty_tensor(self, device, dtype):
        # TODO: enable empty list case
        for tensors in [[torch.randn([0])]]:
            res = torch._foreach_add(tensors, 1)
            self.assertEqual(res, tensors)

            torch._foreach_add_(tensors, 1)
            self.assertEqual(res, tensors)

    @dtypes(*torch.testing.get_all_dtypes())
    def test_add_scalar_with_overlapping_tensors(self, device, dtype):
        tensors = [torch.ones(1, 1, device=device, dtype=dtype).expand(2, 1, 3)]
        expected = [torch.tensor([[[2, 2, 2]], [[2, 2, 2]]], dtype=dtype, device=device)]

        # bool tensor + 1 will result in int64 tensor
        if dtype == torch.bool: 
            expected[0] = expected[0].to(torch.int64).add(1)

        res = torch._foreach_add(tensors, 1)
        self.assertEqual(res, expected)

<<<<<<< HEAD
    def test_bin_op_scalar_with_different_tensor_dtypes(self, device):
=======
    def test_add_scalar_with_different_tensor_dtypes(self, device):
>>>>>>> c3db872e
        tensors = [torch.tensor([1.1], dtype=torch.float, device=device), 
                   torch.tensor([1], dtype=torch.long, device=device)]

        for bin_op in self.bin_ops: 
            self.assertRaises(RuntimeError, lambda: bin_op(tensors, 1))

    @dtypes(*torch.testing.get_all_dtypes())
    def test_bin_op_list(self, device, dtype):
        if dtype == torch.bool:
            return

        tensors1 = [torch.zeros(20, 20, device=device, dtype=dtype) for _ in range(20)]
        tensors2 = [torch.ones(20, 20, device=device, dtype=dtype) for _ in range(20)]

        # add
        res = torch._foreach_add(tensors1, tensors2)
        torch._foreach_add_(tensors1, tensors2)
        self.assertEqual(res, tensors1)
        self.assertEqual(tensors1, [torch.ones(20, 20, device=device, dtype=dtype) for _ in range(20)])

        # sub
        res = torch._foreach_sub(tensors1, tensors2)
        torch._foreach_sub_(tensors1, tensors2)
        self.assertEqual(res, tensors1)
        self.assertEqual(tensors1, [torch.zeros(20, 20, device=device, dtype=dtype) for _ in range(20)])

        # mul
        res = torch._foreach_mul(tensors1, tensors2)
        torch._foreach_mul_(tensors1, tensors2)
        self.assertEqual(res, tensors1)
        self.assertEqual(tensors1, [torch.zeros(20, 20, device=device, dtype=dtype) for _ in range(20)])

        # div
        torch._foreach_add_(tensors1, 4)
        torch._foreach_add_(tensors2, 1)
        if dtype in [torch.int8, torch.int16, torch.int32, torch.int64, torch.uint8]:
            # Integer division of tensors using div or / is no longer supported
            self.assertRaises(RuntimeError, lambda: torch._foreach_div(tensors1, tensors2))
            self.assertRaises(RuntimeError, lambda: torch._foreach_div_(tensors1, tensors2))
            return

        res = torch._foreach_div(tensors1, tensors2)
        torch._foreach_div_(tensors1, tensors2)
        self.assertEqual(res, tensors1)
        self.assertEqual(tensors1, [torch.ones(20, 20, device=device, dtype=dtype).mul(2) for _ in range(20)])

    def test_bin_op_list_error_cases(self, device):
        tensors1 = []
        tensors2 = []

        for bin_op in self.bin_ops: 
            # Empty lists
            with self.assertRaises(RuntimeError):
                bin_op(tensors1, tensors2)

            # One empty list
            tensors1.append(torch.tensor([1], device=device))
            with self.assertRaises(RuntimeError):
                bin_op(tensors1, tensors2)

            # Lists have different amount of tensors
            tensors2.append(torch.tensor([1], device=device))
            tensors2.append(torch.tensor([1], device=device))
            with self.assertRaises(RuntimeError):
                bin_op(tensors1, tensors2)

            # Different dtypes
            tensors1 = [torch.zeros(2, 2, device=device, dtype=torch.float) for _ in range(2)]
            tensors2 = [torch.ones(2, 2, device=device, dtype=torch.int) for _ in range(2)]

            with self.assertRaises(RuntimeError):
                bin_op(tensors1, tensors2)

instantiate_device_type_tests(TestForeach, globals())

if __name__ == '__main__':
    run_tests()<|MERGE_RESOLUTION|>--- conflicted
+++ resolved
@@ -11,7 +11,7 @@
         torch._foreach_mul, 
         torch._foreach_mul_, 
         torch._foreach_div, 
-        torch._foreach_div_
+        torch._foreach_div_,
         ]
 
     @dtypes(*torch.testing.get_all_dtypes())
@@ -125,11 +125,7 @@
         res = torch._foreach_add(tensors, 1)
         self.assertEqual(res, expected)
 
-<<<<<<< HEAD
     def test_bin_op_scalar_with_different_tensor_dtypes(self, device):
-=======
-    def test_add_scalar_with_different_tensor_dtypes(self, device):
->>>>>>> c3db872e
         tensors = [torch.tensor([1.1], dtype=torch.float, device=device), 
                    torch.tensor([1], dtype=torch.long, device=device)]
 
