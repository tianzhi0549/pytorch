--- conflicted
+++ resolved
@@ -52,12 +52,9 @@
     ("aten::set_", datetime.date(2021, 1, 31)),
     ("aten::native_layer_norm", datetime.date(2021, 1, 31)),
     ("aten::native_layer_norm_backward", datetime.date(2021, 1, 31)),
-<<<<<<< HEAD
     ("aten::sort", datetime.date(2021, 1, 31)),
     ("aten::sort_out", datetime.date(2021, 1, 31)),
-=======
     ("aten::elu_backward", datetime.date(2021, 1, 31)),
->>>>>>> b2f7ff7d
 ]
 
 def allow_listed(schema, allow_list):
