#pragma once
#include <vector>
#include <cstdint>
#include <string>
#include <unordered_map>
#include <algorithm>

#include <c10/macros/Macros.h>

#if !defined(C10_MOBILE) || defined(FEATURE_TORCH_MOBILE)
#include <ATen/core/aten_interned_strings.h>
#endif

namespace c10 {

#if !defined(C10_MOBILE) || defined(FEATURE_TORCH_MOBILE)
#define FORALL_NS_SYMBOLS(_)         \
  _(namespaces, prim)                \
  _(namespaces, aten)                \
  _(namespaces, cuda)                \
  _(namespaces, onnx)                \
  _(namespaces, attr)                \
  _(namespaces, scope)               \
  _(namespaces, user)                \
  _(namespaces, _caffe2)             \
  _(namespaces, dimname)             \
  _(namespaces, namespaces)          \
  _(prim, Assign)                    \
  _(prim, BroadcastingChunk)         \
  _(prim, BroadcastSizes)            \
  _(prim, ReductionSizes)            \
  _(prim, Constant)                  \
  _(prim, ChunkSizes)                \
  _(prim, ConstantMKLDNNTensor)      \
  _(prim, BroadcastMKLDNNTensors)    \
  _(prim, MKLDNNGroup)               \
  _(prim, Drop)                      \
  _(prim, Eval)                      \
  _(prim, Expand) /* onnx */         \
  _(prim, FusionGroup)               \
  _(prim, CudaFusionGroup)           \
  _(prim, CudaFusionGuard)           \
  _(prim, FunctionalGraph)           \
  _(prim, DifferentiableGraph)       \
  _(prim, TensorExprGroup)           \
  _(prim, StaticSubgraph)            \
  _(prim, If)                        \
  _(prim, Jump) /* debug */          \
  _(prim, JumpNZ) /* debug */        \
  _(prim, JumpZ) /* debug */         \
  _(prim, Load)                      \
  _(prim, Loop)                      \
  _(prim, Param)                     \
  _(prim, PackPadded) /* onnx */     \
  _(prim, PadPacked) /* onnx */      \
  _(prim, Placeholder) /* debug */   \
  _(prim, Print)                     \
  _(prim, PythonOp)                  \
  _(prim, IgnoredPythonOp)           \
  _(prim, Reverse)                   \
  _(prim, Return)                    \
  _(prim, ReturnStmt)                \
  _(prim, BreakStmt)                 \
  _(prim, ContinueStmt)              \
  _(prim, ComprehensionScope)        \
  _(prim, Store)                     \
  _(prim, AutogradZero)              \
  _(prim, AutogradAnyNonZero)        \
  _(prim, AutogradAllNonZero)        \
  _(prim, AutogradAllZero)           \
  _(prim, Starred)                   \
  _(prim, TupleConstruct)            \
  _(prim, TupleUnpack)               \
  _(prim, TupleIndex)                \
  _(prim, TupleSlice)                \
  _(prim, ListConstruct)             \
  _(prim, ListUnpack)                \
  _(prim, DictConstruct)             \
  _(prim, ModuleContainerIndex)      \
  _(prim, EnumName)                  \
  _(prim, EnumValue)                 \
  _(prim, StringIndex)               \
  _(prim, NumToTensor)               \
  _(prim, Uninitialized)             \
  _(prim, With)                      \
  _(prim, Enter)                     \
  _(prim, Exit)                      \
  _(aten, Bool)                      \
  _(aten, Int)                       \
  _(aten, FloatImplicit)             \
  _(aten, ComplexImplicit)           \
  _(aten, IntImplicit)               \
  _(aten, ScalarImplicit)            \
  _(aten, Float)                     \
  _(aten, Complex)                   \
  _(aten, str)                       \
  _(aten, is_pinned)                 \
  _(aten, Delete)                    \
  _(aten, relu_)                     \
  _(aten, dropout_)                  \
  _(aten, sigmoid_)                  \
  _(prim, device)                    \
  _(prim, dtype)                     \
  _(prim, layout)                    \
  _(prim, id)                        \
  _(prim, requires_grad)             \
  _(prim, MakeTestTensor) /* test */ \
  _(prim, AutogradAdd)               \
  _(prim, GradOf)                    \
  _(aten, grad)                      \
  _(aten, backward)                  \
  _(prim, Guard)                     \
  _(prim, BailOut)                   \
  _(prim, TypeCheck)                 \
  _(prim, RequiresGradCheck)         \
  _(prim, FallbackGraph)             \
  _(prim, FusedConcat)               \
  _(prim, ConstantChunk)             \
  _(prim, MMTreeReduce)              \
  _(prim, MMBatchSide)               \
  _(prim, list)                      \
  _(prim, dict)                      \
  _(prim, min)                       \
  _(prim, max)                       \
  _(prim, abs)                       \
  _(aten, divmod)                    \
  _(prim, zip)                       \
  _(prim, enumerate)                 \
  _(prim, range)                     \
  _(prim, rangelist)                 \
  _(prim, isinstance)                \
  _(prim, tolist)                    \
  _(prim, unchecked_cast)            \
  _(aten, _grad_sum_to_size)         \
  _(aten, _size_if_not_equal)        \
  _(aten, _ncf_unsqueeze)            \
  _(aten, warn)                      \
  _(aten, sorted)                    \
  _(aten, floordiv)                  \
  _(aten, __range_length)            \
  _(aten, __derive_index)            \
  _(aten, __round_to_zero_floordiv)  \
  _(aten, is_scripting)              \
  _(aten, _unwrap_optional)          \
  _(prim, fork)                      \
  _(prim, forkClosure)               \
  _(prim, RaiseException)            \
  _(prim, Closure)                   \
  _(prim, CreateObject)              \
  _(prim, SetAttr)                   \
  _(prim, GetAttr)                   \
  _(prim, HasAttr)                   \
  _(prim, profile)                   \
  _(prim, profile_ivalue)            \
  _(prim, AddStatValue)              \
  _(prim, TimePoint)                 \
  _(prim, CallFunction)              \
  _(prim, CallMethod)                \
  _(prim, LoopContinuation)          \
  _(prim, annotate)                  \
  _(prim, TracedModuleForward)       \
  _(prim, TracedFork)                \
  _(prim, TracedAttr)                \
  _(prim, rpc_async)                 \
  _(prim, rpc_sync)                  \
  _(prim, rpc_remote)                \
  _(prim, is_cuda)                   \
  _(aten, abs_)                      \
  _(aten, absolute)                  \
  _(aten, absolute_)                 \
  _(aten, acos)                      \
  _(aten, acos_)                     \
  _(aten, arccos)                    \
  _(aten, arccos_)                   \
  _(aten, acosh)                     \
  _(aten, acosh_)                    \
  _(aten, arccosh)                   \
  _(aten, arccosh_)                  \
  _(aten, asin)                      \
  _(aten, asin_)                     \
  _(aten, arcsin)                    \
  _(aten, arcsin_)                   \
  _(aten, asinh)                     \
  _(aten, asinh_)                    \
  _(aten, arcsinh)                   \
  _(aten, arcsinh_)                  \
  _(aten, atan)                      \
  _(aten, atan_)                     \
  _(aten, arctan)                    \
  _(aten, arctan_)                   \
  _(aten, atanh)                     \
  _(aten, atanh_)                    \
  _(aten, arctanh)                   \
  _(aten, arctanh_)                  \
  _(aten, clamp)                     \
  _(aten, clamp_)                    \
  _(aten, clip)                      \
  _(aten, clip_)                     \
  _(aten, det)                       \
  _(aten, linalg_det)                \
<<<<<<< HEAD
  _(aten, chain_matmul)              \
  _(aten, linalg_multi_dot)          \
=======
  _(aten, matrix_power)              \
  _(aten, linalg_matrix_power)       \
>>>>>>> e98ae296
  _(aten, linalg_norm)               \
  _(aten, linalg_vector_norm)        \
  _(aten, append)                    \
  _(aten, item)                      \
  _(aten, format)                    \
  _(aten, percentFormat)             \
  _(aten, __not__)                   \
  _(aten, __is__)                    \
  _(aten, __isnot__)                 \
  _(aten, copy)                      \
  _(aten, copy_)                     \
  _(aten, div)                       \
  _(aten, div_)                      \
  _(aten, divide)                    \
  _(aten, divide_)                   \
  _(aten, true_divide)               \
  _(aten, true_divide_)              \
  _(aten, t_)                        \
  _(aten, addbmm_)                   \
  _(aten, addcdiv_)                  \
  _(aten, addcmul_)                  \
  _(aten, addmv_)                    \
  _(aten, addr_)                     \
  _(aten, baddbmm_)                  \
  _(aten, ge)                        \
  _(aten, ge_)                       \
  _(aten, greater_equal)             \
  _(aten, greater_equal_)            \
  _(aten, gt)                        \
  _(aten, gt_)                       \
  _(aten, greater)                   \
  _(aten, greater_)                  \
  _(aten, le)                        \
  _(aten, le_)                       \
  _(aten, less_equal)                \
  _(aten, less_equal_)               \
  _(aten, lerp_)                     \
  _(aten, lt)                        \
  _(aten, lt_)                       \
  _(aten, less)                      \
  _(aten, less_)                     \
  _(aten, isnan)                     \
  _(aten, mul)                       \
  _(aten, mul_)                      \
  _(aten, multiply)                  \
  _(aten, multiply_)                 \
  _(aten, ne)                        \
  _(aten, ne_)                       \
  _(aten, not_equal)                 \
  _(aten, not_equal_)                \
  _(aten, _ger)                      \
  _(aten, ger)                       \
  _(aten, outer)                     \
  _(aten, orgqr)                     \
  _(aten, linalg_householder_product)\
  _(aten, transpose)                 \
  _(aten, transpose_)                \
  _(aten, unsqueeze_)                \
  _(aten, __getitem__)               \
  _(aten, _set_item)                 \
  _(aten, manual_seed)               \
  _(aten, set_)                      \
  _(aten, index_put_)                \
  _(aten, device)                    \
  _(aten, hash)                      \
  _(aten, len)                       \
  _(aten, list)                      \
  _(aten, dict)                      \
  _(aten, wait)                      \
  _(aten, save)                      \
  _(aten, sub)                       \
  _(aten, sub_)                      \
  _(aten, subtract)                  \
  _(aten, subtract_)                 \
  _(aten, keys)                      \
  _(aten, ord)                       \
  _(aten, chr)                       \
  _(aten, hex)                       \
  _(aten, oct)                       \
  _(aten, clear)                     \
  _(aten, trunc)                     \
  _(aten, trunc_)                    \
  _(aten, fix)                       \
  _(aten, fix_)                      \
  _(aten, to_mkldnn)                 \
  _(aten, neg)                       \
  _(aten, neg_)                      \
  _(aten, negative)                  \
  _(aten, negative_)                 \
  _(aten, setdefault)                \
  _(aten, bin)                       \
  _(aten, pop)                       \
  _(aten, insert)                    \
  _(aten, vstack)                    \
  _(aten, row_stack)                 \
  _(prim, unchecked_unwrap_optional) \
  _(aten, __contains__)              \
  _(prim, BailoutTemplate)           \
  _(prim, grad)                      \
  _(aten, zero_)                     \
  _(aten, fill_)                     \
  _(aten, masked_fill_)              \
  _(cuda, _set_device)               \
  _(cuda, set_stream)                \
  _(cuda, _current_device)           \
  _(aten, swapaxes)                  \
  _(aten, swapaxes_)                 \
  _(aten, swapdims)                  \
  _(aten, swapdims_)                 \
  _(aten, movedim)                   \
  _(aten, moveaxis)                  \
  _(aten, lgamma)                    \
  _(aten, special_gammaln)           \
  _(aten, erf)                       \
  _(aten, special_erf)               \
  _(aten, erfc)                      \
  _(aten, special_erfc)              \
  _(aten, erfinv)                    \
  _(aten, special_erfinv)            \
  _(aten, has_torch_function)        \
  FORALL_ATEN_BASE_SYMBOLS(_)        \
  _(onnx, Add)                       \
  _(onnx, Concat)                    \
  _(onnx, Constant)                  \
  _(onnx, ConstantFill)              \
  _(onnx, Div)                       \
  _(onnx, GRU)                       \
  _(onnx, Gather)                    \
  _(onnx, Gemm)                      \
  _(onnx, LSTM)                      \
  _(onnx, Mul)                       \
  _(onnx, Pow)                       \
  _(onnx, RNN)                       \
  _(onnx, Shape)                     \
  _(onnx, Size)                      \
  _(onnx, Slice)                     \
  _(onnx, Squeeze)                   \
  _(onnx, Sub)                       \
  _(onnx, Transpose)                 \
  _(onnx, Unsqueeze)                 \
  _(onnx, Loop)                      \
  _(onnx, If)                        \
  _(onnx, Reshape)                   \
  _(onnx, Expand)                    \
  _(onnx, Equal)                     \
  _(onnx, Greater)                   \
  _(onnx, GreaterOrEqual)            \
  _(onnx, Less)                      \
  _(onnx, LessOrEqual)               \
  _(onnx, Not)                       \
  _(onnx, ATen)                      \
  _(onnx, Split)                     \
  _(onnx, ConstantOfShape)           \
  _(onnx, Cast)                      \
  _(onnx, Mod)                       \
  _(onnx, Sqrt)                      \
  _(onnx, SplitToSequence)           \
  _(onnx, SequenceAt)                \
  _(onnx, SequenceConstruct)         \
  _(onnx, SequenceEmpty)             \
  _(onnx, SequenceInsert)            \
  _(onnx, SequenceErase)             \
  _(onnx, ConcatFromSequence)        \
  _(onnx, Identity)                  \
  _(onnx, SoftmaxCrossEntropyLoss)   \
  _(onnx, NegativeLogLikelihoodLoss) \
  _(onnx, LogSoftmax)                \
  _(onnx, ReduceL1)                  \
  _(onnx, ReduceL2)                  \
  _(onnx, Conv)                      \
  _(onnx, BatchNormalization)        \
  _(onnx, ReduceProd)                \
  _(onnx, Neg)                       \
  _(onnx, NonZero)                   \
  _(onnx, Range)                     \
  _(onnx, Tile)                      \
  _(onnx, Where)                     \
  FORALL_ATTR_BASE_SYMBOLS(_)        \
  _(attr, Subgraph)                  \
  _(attr, ReverseSubgraph)           \
  _(attr, f_real_outputs)            \
  _(attr, df_input_vjps)             \
  _(attr, df_input_captured_inputs)  \
  _(attr, df_input_captured_outputs) \
  _(attr, df_output_vjps)            \
  _(attr, axes)                      \
  _(attr, axis)                      \
  _(attr, broadcast)                 \
  _(attr, direction)                 \
  _(attr, ends)                      \
  _(attr, inplace)                   \
  _(attr, input_as_shape)            \
  _(attr, is_zero)                   \
  _(attr, num_none)                  \
  _(attr, num_present)               \
  _(attr, perm)                      \
  _(attr, sizes)                     \
  _(attr, starts)                    \
  _(attr, profiled_type)             \
  _(attr, transA)                    \
  _(attr, transB)                    \
  _(attr, name)                      \
  _(attr, a)                         \
  _(attr, b)                         \
  _(attr, beg)                       \
  _(attr, idx)                       \
  _(attr, split)                     \
  _(attr, slot)                      \
  _(attr, kinds)                     \
  _(attr, types)                     \
  _(attr, scope)                     \
  _(attr, keepdims)                  \
  _(attr, cache_id)                  \
  _(attr, new_axis)                  \
  _(attr, warn_id)
#else
#define FORALL_NS_SYMBOLS(_) \
  _(namespaces, prim)              \
  _(namespaces, aten)              \
  _(namespaces, cuda)              \
  _(namespaces, onnx)              \
  _(namespaces, attr)              \
  _(namespaces, scope)             \
  _(namespaces, user)              \
  _(namespaces, _caffe2)           \
  _(namespaces, dimname)           \
  _(namespaces, namespaces)
#endif

// 'prim' symbols are synthetic operators that occur only in the IR
// and don't have corresponding implementations in ATen.

// 'onnx' symbols correspond to ONNX operators.  Their semantics
// are defined in https://github.com/onnx/onnx/blob/master/docs/Operators.md
// The particular version we are targeting is specified by '_onnx_opset_version'
// in torch.onnx.symbolic_helper
//
// In general, most ONNX operators won't get an entry here, because they
// are handled from the Python end.  However, you may occasionally need
// to intern an ONNX symbol here so that you can conveniently write an
// optimization on ONNX operations.

// 'attr' symbols are attribute keys.  They are shared between both ONNX and ATen
// operators (you disambiguate their meaning by looking at the operator itself).
// In general, you only need to define attribute keys that are used by
// onnx or prim; ATen attributes are automatically generated in FORALL_ATTR_BASE_SYMBOLS.

// Note [Symbol allocation]
// ~~~~~~~~~~~~~~~~~~~~~~~~
//
//  1. Symbol namespace is split up into namespaces.
//
//  2. The intended access pattern for built-in symbols is onnx::MatMul
//  in the c10 namespace (this is a Symbol).
//

// Built-in constant definition strategy:
// - Enum is the most convenient way to generate a contiguous sequence
//   of numbers for an identifier.
// - However, an enum gives you a fresh type.  We want onnx::MatMul to
//   be type Symbol, not some random enum type!
// - Therefore, after using enums to generate the sequence of integers,
//   we then declare constexpr Symbols to get everything the actual Symbol
//   type we want.  Symbols must be constexpr to be valid to be "case"ed on.

using unique_t = uint32_t;

const std::string& domain_prefix();

// A Symbol is like an interned string, but with a little extra
// structure; it is namespaced via SymbolNamespace and the resulting
// intern pointers support efficient namespace testing.
struct TORCH_API Symbol {
  explicit constexpr Symbol() : value(0) {};
  explicit constexpr Symbol(unique_t uniq)
  : value(uniq) {}

  // Get a Symbol for a qualified string like "attr::bar"
  static Symbol fromQualString(const std::string & s);

  // Get a Symbol from a domain and an unqualified string like "org.pytorch.attr" and "bar"
  static Symbol fromDomainAndUnqualString(const std::string & d, const std::string & s);

  // Constructors for our various namespaced strings.  This will construct
  // the appropriate namespaced string, e.g., "attr::foo" for the
  // argument "foo", and then attempt to intern it.  DO NOT USE THIS
  // with a string literal; attr::foo should be available in that case
  // (and if it's not, you should add it to the built-ins list above.)
  static Symbol attr(const std::string & s);
  static Symbol aten(const std::string & s);
  static Symbol cuda(const std::string & s);
  static Symbol onnx(const std::string & s);
  static Symbol prim(const std::string & s);
  static Symbol user(const std::string & s);
  static Symbol caffe2(const std::string & s);
  static Symbol dimname(const std::string & s);
  // TODO: eliminate me
  static Symbol scope(const std::string & s);

  bool is_attr() const;
  bool is_aten() const;
  bool is_cuda() const;
  bool is_prim() const;
  bool is_onnx() const;
  bool is_user() const;
  bool is_caffe2() const;
  bool is_dimname() const;

  // So we can switch on this
  constexpr operator unique_t() const {
    return value;
  }

  Symbol ns() const;

  // Give a string corresponding to the unqualified version of this name, e.g.,
  // "mm". Use this in a context where the intended namespace of the string is
  // obvious; this is a *lossy* conversion.
  const char * toUnqualString() const;

  // Give a string corresponding to the qualified version of this name,
  // e.g., "aten::mm".  This string format is made available to Python bindings
  // (so we know how to parse it.)
  const char * toQualString() const;

  // This describes a symbol in a case where humans read it.  At the moment it's
  // the same as toQualString.  This has to be a const char* returned because
  // a lot of printf style macros use it.
  const char * toDisplayString() const;

  // Give a string corresponding to the domain name for the symbol,
  // e.g., "org.pytorch.aten".
  std::string domainString() const;

private:
  explicit Symbol(Symbol ns, const std::string & s);
  unique_t value;
};

static inline bool operator==(Symbol lhs, Symbol rhs) {
  return static_cast<unique_t>(lhs) == static_cast<unique_t>(rhs);
}

enum class _keys : unique_t {
    #define DEFINE_KEY(ns, s) ns##_##s,
    FORALL_NS_SYMBOLS(DEFINE_KEY)
    #undef DEFINE_KEY
    num_symbols
};

#define DEFINE_SYMBOL(s) \
  constexpr Symbol s(static_cast<unique_t>(_keys::s));

#undef DEFINE_SYMBOL

#define DEFINE_SYMBOL(ns, s) \
  namespace ns { constexpr Symbol s(static_cast<unique_t>(_keys::ns##_##s)); }
FORALL_NS_SYMBOLS(DEFINE_SYMBOL)
#undef DEFINE_SYMBOL

inline Symbol Symbol::attr(const std::string & s) { return Symbol::fromQualString("attr::" + s); }
inline Symbol Symbol::aten(const std::string & s)  { return Symbol::fromQualString("aten::" + s); }
inline Symbol Symbol::cuda(const std::string & s)  { return Symbol::fromQualString("cuda::" + s); }
inline Symbol Symbol::onnx(const std::string & s)  { return Symbol::fromQualString("onnx::" + s); }
inline Symbol Symbol::prim(const std::string & s)  { return Symbol::fromQualString("prim::" + s); }
inline Symbol Symbol::scope(const std::string & s) { return Symbol::fromQualString("scope::" + s); }
inline Symbol Symbol::user(const std::string & s) { return Symbol::fromQualString("user::" + s); }
inline Symbol Symbol::caffe2(const std::string & s) { return Symbol::fromQualString("_caffe2::" + s); }
inline Symbol Symbol::dimname(const std::string & s) { return Symbol::fromQualString("dimname::" + s); }
inline bool Symbol::is_attr() const { return ns() == namespaces::attr; }
inline bool Symbol::is_aten() const { return ns() == namespaces::aten; }
inline bool Symbol::is_cuda() const { return ns() == namespaces::cuda; }
inline bool Symbol::is_prim() const { return ns() == namespaces::prim; }
inline bool Symbol::is_onnx() const { return ns() == namespaces::onnx; }
inline bool Symbol::is_user() const { return ns() == namespaces::user; }
inline bool Symbol::is_caffe2() const { return ns() == namespaces::_caffe2; }
inline bool Symbol::is_dimname() const { return ns() == namespaces::dimname; }

} // namespace c10

// make symbol behave like an integer in hash tables
namespace std {
template <>
struct hash<c10::Symbol> {
  size_t operator()(c10::Symbol s) const {
    return std::hash<uint32_t>()(static_cast<uint32_t>(s));
  }
};
}<|MERGE_RESOLUTION|>--- conflicted
+++ resolved
@@ -198,13 +198,10 @@
   _(aten, clip_)                     \
   _(aten, det)                       \
   _(aten, linalg_det)                \
-<<<<<<< HEAD
+  _(aten, matrix_power)              \
+  _(aten, linalg_matrix_power)       \
   _(aten, chain_matmul)              \
   _(aten, linalg_multi_dot)          \
-=======
-  _(aten, matrix_power)              \
-  _(aten, linalg_matrix_power)       \
->>>>>>> e98ae296
   _(aten, linalg_norm)               \
   _(aten, linalg_vector_norm)        \
   _(aten, append)                    \
