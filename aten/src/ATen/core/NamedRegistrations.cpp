#include <torch/library.h>

#include <ATen/core/boxing/KernelFunction.h>

using torch::CppFunction;

TORCH_LIBRARY_IMPL(_, Named, m) {
  m.fallback(CppFunction::makeNamedNotSupported());
}

TORCH_LIBRARY_IMPL(aten, Named, m) {
  m.impl("_bmm", CppFunction::makeFallthrough());
  m.impl("_bmm.out", CppFunction::makeFallthrough());
  m.impl("_cdist_forward", CppFunction::makeFallthrough());
  m.impl("_fused_dropout", CppFunction::makeFallthrough());
  m.impl("_local_scalar_dense", CppFunction::makeFallthrough());
  m.impl("_sparse_log_softmax.Dimname", CppFunction::makeFallthrough());
  m.impl("_sparse_log_softmax.int", CppFunction::makeFallthrough());
  m.impl("_sparse_softmax.Dimname", CppFunction::makeFallthrough());
  m.impl("_sparse_softmax.int", CppFunction::makeFallthrough());
  m.impl("_std", CppFunction::makeFallthrough());
  m.impl("_var", CppFunction::makeFallthrough());
  m.impl("abs", CppFunction::makeFallthrough());
  m.impl("abs.out", CppFunction::makeFallthrough());
  m.impl("abs_", CppFunction::makeFallthrough());
  m.impl("absolute", CppFunction::makeFallthrough());
  m.impl("absolute.out", CppFunction::makeFallthrough());
  m.impl("absolute_", CppFunction::makeFallthrough());
  m.impl("acos", CppFunction::makeFallthrough());
  m.impl("acos.out", CppFunction::makeFallthrough());
  m.impl("acos_", CppFunction::makeFallthrough());
  m.impl("acosh", CppFunction::makeFallthrough());
  m.impl("acosh.out", CppFunction::makeFallthrough());
  m.impl("acosh_", CppFunction::makeFallthrough());
  m.impl("add.Scalar", CppFunction::makeFallthrough());
  m.impl("add.Tensor", CppFunction::makeFallthrough());
  m.impl("add.out", CppFunction::makeFallthrough());
  m.impl("add_.Scalar", CppFunction::makeFallthrough());
  m.impl("add_.Tensor", CppFunction::makeFallthrough());
  m.impl("_add_relu.Tensor", CppFunction::makeFallthrough());
  m.impl("_add_relu.out", CppFunction::makeFallthrough());
  m.impl("_add_relu_.Tensor", CppFunction::makeFallthrough());
  m.impl("addcdiv", CppFunction::makeFallthrough());
  m.impl("addcdiv.out", CppFunction::makeFallthrough());
  m.impl("addcdiv_", CppFunction::makeFallthrough());
  m.impl("addcmul", CppFunction::makeFallthrough());
  m.impl("addcmul.out", CppFunction::makeFallthrough());
  m.impl("addcmul_", CppFunction::makeFallthrough());
  m.impl("addmm", CppFunction::makeFallthrough());
  m.impl("addmm.out", CppFunction::makeFallthrough());
  m.impl("addmm_", CppFunction::makeFallthrough());
  m.impl("addmv", CppFunction::makeFallthrough());
  m.impl("addmv.out", CppFunction::makeFallthrough());
  m.impl("addmv_", CppFunction::makeFallthrough());
  m.impl("alias", CppFunction::makeFallthrough());
  m.impl("align_as", CppFunction::makeFallthrough());
  m.impl("align_tensors", CppFunction::makeFallthrough());
  m.impl("align_to", CppFunction::makeFallthrough());
  m.impl("align_to.ellipsis_idx", CppFunction::makeFallthrough());
  m.impl("all", CppFunction::makeFallthrough());
  m.impl("angle", CppFunction::makeFallthrough());
  m.impl("angle.out", CppFunction::makeFallthrough());
  m.impl("any", CppFunction::makeFallthrough());
  m.impl("arccosh", CppFunction::makeFallthrough());
  m.impl("arccosh.out", CppFunction::makeFallthrough());
  m.impl("arccosh_", CppFunction::makeFallthrough());
  m.impl("as_strided", CppFunction::makeFallthrough());
  m.impl("asin", CppFunction::makeFallthrough());
  m.impl("asin.out", CppFunction::makeFallthrough());
  m.impl("asin_", CppFunction::makeFallthrough());
  m.impl("asinh", CppFunction::makeFallthrough());
  m.impl("asinh.out", CppFunction::makeFallthrough());
  m.impl("asinh_", CppFunction::makeFallthrough());
  m.impl("atan", CppFunction::makeFallthrough());
  m.impl("atan.out", CppFunction::makeFallthrough());
  m.impl("atan2", CppFunction::makeFallthrough());
  m.impl("atan2.out", CppFunction::makeFallthrough());
  m.impl("atan2_", CppFunction::makeFallthrough());
  m.impl("atan_", CppFunction::makeFallthrough());
  m.impl("atanh", CppFunction::makeFallthrough());
  m.impl("atanh.out", CppFunction::makeFallthrough());
  m.impl("atanh_", CppFunction::makeFallthrough());
  m.impl("bernoulli", CppFunction::makeFallthrough());
  m.impl("bernoulli.out", CppFunction::makeFallthrough());
  m.impl("bernoulli_.Tensor", CppFunction::makeFallthrough());
  m.impl("bernoulli_.float", CppFunction::makeFallthrough());
  m.impl("bitwise_not", CppFunction::makeFallthrough());
  m.impl("bitwise_not.out", CppFunction::makeFallthrough());
  m.impl("bitwise_not_", CppFunction::makeFallthrough());
  m.impl("bmm", CppFunction::makeFallthrough());
  m.impl("bmm.out", CppFunction::makeFallthrough());
  m.impl("cat", CppFunction::makeFallthrough());
  m.impl("cat.names", CppFunction::makeFallthrough());
  m.impl("cat.names_out", CppFunction::makeFallthrough());
  m.impl("cat.out", CppFunction::makeFallthrough());
  m.impl("cauchy_", CppFunction::makeFallthrough());
  m.impl("cdist", CppFunction::makeFallthrough());
  m.impl("ceil", CppFunction::makeFallthrough());
  m.impl("ceil.out", CppFunction::makeFallthrough());
  m.impl("ceil_", CppFunction::makeFallthrough());
  m.impl("chunk", CppFunction::makeFallthrough());
  m.impl("clamp", CppFunction::makeFallthrough());
  m.impl("clamp.out", CppFunction::makeFallthrough());
  m.impl("clamp_", CppFunction::makeFallthrough());
  m.impl("clamp_max", CppFunction::makeFallthrough());
  m.impl("clamp_max.out", CppFunction::makeFallthrough());
  m.impl("clamp_max_", CppFunction::makeFallthrough());
  m.impl("clamp_min", CppFunction::makeFallthrough());
  m.impl("clamp_min.out", CppFunction::makeFallthrough());
  m.impl("clamp_min_", CppFunction::makeFallthrough());
  m.impl("clone", CppFunction::makeFallthrough());
  m.impl("conj", CppFunction::makeFallthrough());
  m.impl("conj.out", CppFunction::makeFallthrough());
  m.impl("contiguous", CppFunction::makeFallthrough());
  m.impl("copy_", CppFunction::makeFallthrough());
  m.impl("cos", CppFunction::makeFallthrough());
  m.impl("cos.out", CppFunction::makeFallthrough());
  m.impl("cos_", CppFunction::makeFallthrough());
  m.impl("cosh", CppFunction::makeFallthrough());
  m.impl("cosh.out", CppFunction::makeFallthrough());
  m.impl("cosh_", CppFunction::makeFallthrough());
  m.impl("cummax", CppFunction::makeFallthrough());
  m.impl("cummax.dimname", CppFunction::makeFallthrough());
  m.impl("cummax.dimname_out", CppFunction::makeFallthrough());
  m.impl("cummax.out", CppFunction::makeFallthrough());
  m.impl("cummin", CppFunction::makeFallthrough());
  m.impl("cummin.dimname", CppFunction::makeFallthrough());
  m.impl("cummin.dimname_out", CppFunction::makeFallthrough());
  m.impl("cummin.out", CppFunction::makeFallthrough());
  m.impl("cumprod", CppFunction::makeFallthrough());
  m.impl("cumprod.dimname", CppFunction::makeFallthrough());
  m.impl("cumprod.dimname_out", CppFunction::makeFallthrough());
  m.impl("cumprod.out", CppFunction::makeFallthrough());
  m.impl("cumsum", CppFunction::makeFallthrough());
  m.impl("cumsum.dimname", CppFunction::makeFallthrough());
  m.impl("cumsum.dimname_out", CppFunction::makeFallthrough());
  m.impl("cumsum.out", CppFunction::makeFallthrough());
  m.impl("deg2rad", CppFunction::makeFallthrough());
  m.impl("deg2rad.out", CppFunction::makeFallthrough());
  m.impl("deg2rad_", CppFunction::makeFallthrough());
  m.impl("detach", CppFunction::makeFallthrough());
  m.impl("detach_", CppFunction::makeFallthrough());
  m.impl("diagonal", CppFunction::makeFallthrough());
  m.impl("diagonal.Dimname", CppFunction::makeFallthrough());
  m.impl("digamma", CppFunction::makeFallthrough());
  m.impl("digamma.out", CppFunction::makeFallthrough());
  m.impl("digamma_", CppFunction::makeFallthrough());
  m.impl("div.Scalar", CppFunction::makeFallthrough());
  m.impl("div.Tensor", CppFunction::makeFallthrough());
  m.impl("div.out", CppFunction::makeFallthrough());
  m.impl("div_.Scalar", CppFunction::makeFallthrough());
  m.impl("div_.Tensor", CppFunction::makeFallthrough());
  m.impl("dot", CppFunction::makeFallthrough());
  m.impl("dot.out", CppFunction::makeFallthrough());
  m.impl("dropout", CppFunction::makeFallthrough());
  m.impl("dropout_", CppFunction::makeFallthrough());
  m.impl("empty_like", CppFunction::makeFallthrough());
  m.impl("eq.Scalar", CppFunction::makeFallthrough());
  m.impl("eq.Scalar_out", CppFunction::makeFallthrough());
  m.impl("eq.Tensor", CppFunction::makeFallthrough());
  m.impl("eq.Tensor_out", CppFunction::makeFallthrough());
  m.impl("equal", CppFunction::makeFallthrough());
  m.impl("erf", CppFunction::makeFallthrough());
  m.impl("erf.out", CppFunction::makeFallthrough());
  m.impl("erf_", CppFunction::makeFallthrough());
  m.impl("erfc", CppFunction::makeFallthrough());
  m.impl("erfc.out", CppFunction::makeFallthrough());
  m.impl("erfc_", CppFunction::makeFallthrough());
  m.impl("erfinv", CppFunction::makeFallthrough());
  m.impl("erfinv.out", CppFunction::makeFallthrough());
  m.impl("erfinv_", CppFunction::makeFallthrough());
  m.impl("exp", CppFunction::makeFallthrough());
  m.impl("exp.out", CppFunction::makeFallthrough());
  m.impl("exp_", CppFunction::makeFallthrough());
  m.impl("expand", CppFunction::makeFallthrough());
  m.impl("expm1", CppFunction::makeFallthrough());
  m.impl("expm1.out", CppFunction::makeFallthrough());
  m.impl("expm1_", CppFunction::makeFallthrough());
  m.impl("exponential_", CppFunction::makeFallthrough());
  m.impl("fill_.Scalar", CppFunction::makeFallthrough());
  m.impl("fill_.Tensor", CppFunction::makeFallthrough());
  m.impl("flatten.DimnameList", CppFunction::makeFallthrough());
  m.impl("flatten.named_out_dim", CppFunction::makeFallthrough());
  m.impl("flatten.using_ints", CppFunction::makeFallthrough());
  m.impl("flatten.using_names", CppFunction::makeFallthrough());
  m.impl("floor", CppFunction::makeFallthrough());
  m.impl("floor.out", CppFunction::makeFallthrough());
  m.impl("floor_", CppFunction::makeFallthrough());
  m.impl("floor_divide", CppFunction::makeFallthrough());
  m.impl("floor_divide.Scalar", CppFunction::makeFallthrough());
  m.impl("floor_divide.out", CppFunction::makeFallthrough());
  m.impl("floor_divide_.Scalar", CppFunction::makeFallthrough());
  m.impl("floor_divide_.Tensor", CppFunction::makeFallthrough());
  m.impl("frac", CppFunction::makeFallthrough());
  m.impl("frac.out", CppFunction::makeFallthrough());
  m.impl("frac_", CppFunction::makeFallthrough());
  m.impl("full_like", CppFunction::makeFallthrough());
  m.impl("ge.Scalar", CppFunction::makeFallthrough());
  m.impl("ge.Scalar_out", CppFunction::makeFallthrough());
  m.impl("ge.Tensor", CppFunction::makeFallthrough());
  m.impl("ge.Tensor_out", CppFunction::makeFallthrough());
  m.impl("geometric_", CppFunction::makeFallthrough());
  m.impl("gt.Scalar", CppFunction::makeFallthrough());
  m.impl("gt.Scalar_out", CppFunction::makeFallthrough());
  m.impl("gt.Tensor", CppFunction::makeFallthrough());
  m.impl("gt.Tensor_out", CppFunction::makeFallthrough());
  m.impl("hypot", CppFunction::makeFallthrough());
  m.impl("hypot.out", CppFunction::makeFallthrough());
  m.impl("hypot_", CppFunction::makeFallthrough());
  m.impl("i0", CppFunction::makeFallthrough());
  m.impl("i0.out", CppFunction::makeFallthrough());
  m.impl("i0_", CppFunction::makeFallthrough());
  m.impl("igamma", CppFunction::makeFallthrough());
  m.impl("igamma.out", CppFunction::makeFallthrough());
  m.impl("igamma_", CppFunction::makeFallthrough());
  m.impl("igammac", CppFunction::makeFallthrough());
  m.impl("igammac.out", CppFunction::makeFallthrough());
  m.impl("igammac_", CppFunction::makeFallthrough());
  m.impl("imag", CppFunction::makeFallthrough());
  m.impl("index_fill.Dimname_Scalar", CppFunction::makeFallthrough());
  m.impl("index_fill.Dimname_Tensor", CppFunction::makeFallthrough());
  m.impl("index_fill.int_Scalar", CppFunction::makeFallthrough());
  m.impl("index_fill.int_Tensor", CppFunction::makeFallthrough());
  m.impl("index_fill_.Dimname_Scalar", CppFunction::makeFallthrough());
  m.impl("index_fill_.Dimname_Tensor", CppFunction::makeFallthrough());
  m.impl("index_fill_.int_Scalar", CppFunction::makeFallthrough());
  m.impl("index_fill_.int_Tensor", CppFunction::makeFallthrough());
  m.impl("is_coalesced", CppFunction::makeFallthrough());
  m.impl("is_complex", CppFunction::makeFallthrough());
  m.impl("is_floating_point", CppFunction::makeFallthrough());
  m.impl("is_nonzero", CppFunction::makeFallthrough());
  m.impl("is_pinned", CppFunction::makeFallthrough());
  m.impl("is_same_size", CppFunction::makeFallthrough());
  m.impl("is_signed", CppFunction::makeFallthrough());
  m.impl("isfinite", CppFunction::makeFallthrough());
  m.impl("isinf", CppFunction::makeFallthrough());
  m.impl("isnan", CppFunction::makeFallthrough());
  m.impl("item", CppFunction::makeFallthrough());
  m.impl("kthvalue", CppFunction::makeFallthrough());
  m.impl("kthvalue.dimname", CppFunction::makeFallthrough());
  m.impl("kthvalue.dimname_out", CppFunction::makeFallthrough());
  m.impl("kthvalue.values", CppFunction::makeFallthrough());
  m.impl("le.Scalar", CppFunction::makeFallthrough());
  m.impl("le.Scalar_out", CppFunction::makeFallthrough());
  m.impl("le.Tensor", CppFunction::makeFallthrough());
  m.impl("le.Tensor_out", CppFunction::makeFallthrough());
  m.impl("lgamma", CppFunction::makeFallthrough());
  m.impl("lgamma.out", CppFunction::makeFallthrough());
  m.impl("lgamma_", CppFunction::makeFallthrough());
  m.impl("log", CppFunction::makeFallthrough());
  m.impl("log.out", CppFunction::makeFallthrough());
  m.impl("log10", CppFunction::makeFallthrough());
  m.impl("log10.out", CppFunction::makeFallthrough());
  m.impl("log10_", CppFunction::makeFallthrough());
  m.impl("log1p", CppFunction::makeFallthrough());
  m.impl("log1p.out", CppFunction::makeFallthrough());
  m.impl("log1p_", CppFunction::makeFallthrough());
  m.impl("log2", CppFunction::makeFallthrough());
  m.impl("log2.out", CppFunction::makeFallthrough());
  m.impl("log2_", CppFunction::makeFallthrough());
  m.impl("log_", CppFunction::makeFallthrough());
  m.impl("log_normal_", CppFunction::makeFallthrough());
  m.impl("log_softmax.Dimname", CppFunction::makeFallthrough());
  m.impl("log_softmax.int", CppFunction::makeFallthrough());
  m.impl("logaddexp", CppFunction::makeFallthrough());
  m.impl("logaddexp.out", CppFunction::makeFallthrough());
  m.impl("logaddexp2", CppFunction::makeFallthrough());
  m.impl("logaddexp2.out", CppFunction::makeFallthrough());
  m.impl("logcumsumexp", CppFunction::makeFallthrough());
  m.impl("logcumsumexp.dimname", CppFunction::makeFallthrough());
  m.impl("logcumsumexp.dimname_out", CppFunction::makeFallthrough());
  m.impl("logcumsumexp.out", CppFunction::makeFallthrough());
  m.impl("logical_and", CppFunction::makeFallthrough());
  m.impl("logical_and.out", CppFunction::makeFallthrough());
  m.impl("logical_and_", CppFunction::makeFallthrough());
  m.impl("logical_not", CppFunction::makeFallthrough());
  m.impl("logical_not.out", CppFunction::makeFallthrough());
  m.impl("logical_not_", CppFunction::makeFallthrough());
  m.impl("logical_or", CppFunction::makeFallthrough());
  m.impl("logical_or.out", CppFunction::makeFallthrough());
  m.impl("logical_or_", CppFunction::makeFallthrough());
  m.impl("logical_xor", CppFunction::makeFallthrough());
  m.impl("logical_xor.out", CppFunction::makeFallthrough());
  m.impl("logical_xor_", CppFunction::makeFallthrough());
  m.impl("logsumexp", CppFunction::makeFallthrough());
  m.impl("logsumexp.names", CppFunction::makeFallthrough());
  m.impl("logsumexp.names_out", CppFunction::makeFallthrough());
  m.impl("logsumexp.out", CppFunction::makeFallthrough());
  m.impl("lt.Scalar", CppFunction::makeFallthrough());
  m.impl("lt.Scalar_out", CppFunction::makeFallthrough());
  m.impl("lt.Tensor", CppFunction::makeFallthrough());
  m.impl("lt.Tensor_out", CppFunction::makeFallthrough());
  m.impl("masked_fill.Scalar", CppFunction::makeFallthrough());
  m.impl("masked_fill.Tensor", CppFunction::makeFallthrough());
  m.impl("masked_fill_.Scalar", CppFunction::makeFallthrough());
  m.impl("masked_fill_.Tensor", CppFunction::makeFallthrough());
  m.impl("masked_select", CppFunction::makeFallthrough());
  m.impl("masked_select.out", CppFunction::makeFallthrough());
  m.impl("matmul", CppFunction::makeFallthrough());
  m.impl("matmul.out", CppFunction::makeFallthrough());
  m.impl("max", CppFunction::makeFallthrough());
  m.impl("max.dim", CppFunction::makeFallthrough());
  m.impl("max.dim_max", CppFunction::makeFallthrough());
  m.impl("max.names_dim", CppFunction::makeFallthrough());
  m.impl("max.names_dim_max", CppFunction::makeFallthrough());
  m.impl("max_pool1d", CppFunction::makeFallthrough());
  m.impl("max_pool1d_with_indices", CppFunction::makeFallthrough());
  m.impl("max_pool2d", CppFunction::makeFallthrough());
  m.impl("max_pool2d_with_indices", CppFunction::makeFallthrough());
  m.impl("max_pool3d", CppFunction::makeFallthrough());
  m.impl("max_pool3d_with_indices", CppFunction::makeFallthrough());
  m.impl("mean", CppFunction::makeFallthrough());
  m.impl("mean.dim", CppFunction::makeFallthrough());
  m.impl("mean.names_dim", CppFunction::makeFallthrough());
  m.impl("mean.names_out", CppFunction::makeFallthrough());
  m.impl("mean.out", CppFunction::makeFallthrough());
  m.impl("median", CppFunction::makeFallthrough());
  m.impl("median.dim", CppFunction::makeFallthrough());
  m.impl("median.dim_values", CppFunction::makeFallthrough());
  m.impl("median.names_dim", CppFunction::makeFallthrough());
  m.impl("median.names_dim_values", CppFunction::makeFallthrough());
  m.impl("nanmedian", CppFunction::makeFallthrough());
  m.impl("nanmedian.dim", CppFunction::makeFallthrough());
  m.impl("nanmedian.dim_values", CppFunction::makeFallthrough());
  m.impl("nanmedian.names_dim", CppFunction::makeFallthrough());
  m.impl("nanmedian.names_dim_values", CppFunction::makeFallthrough());
  m.impl("min", CppFunction::makeFallthrough());
  m.impl("min.dim", CppFunction::makeFallthrough());
  m.impl("min.dim_min", CppFunction::makeFallthrough());
  m.impl("min.names_dim", CppFunction::makeFallthrough());
  m.impl("min.names_dim_min", CppFunction::makeFallthrough());
  m.impl("mm", CppFunction::makeFallthrough());
  m.impl("mm.out", CppFunction::makeFallthrough());
  m.impl("mode", CppFunction::makeFallthrough());
  m.impl("mode.dimname", CppFunction::makeFallthrough());
  m.impl("mode.dimname_out", CppFunction::makeFallthrough());
  m.impl("mode.values", CppFunction::makeFallthrough());
  m.impl("mul.Tensor", CppFunction::makeFallthrough());
  m.impl("mul.out", CppFunction::makeFallthrough());
  m.impl("mul_.Tensor", CppFunction::makeFallthrough());
  m.impl("mv", CppFunction::makeFallthrough());
  m.impl("mv.out", CppFunction::makeFallthrough());
  m.impl("narrow", CppFunction::makeFallthrough());
  m.impl("narrow.Tensor", CppFunction::makeFallthrough());
  m.impl("ne.Scalar", CppFunction::makeFallthrough());
  m.impl("ne.Scalar_out", CppFunction::makeFallthrough());
  m.impl("ne.Tensor", CppFunction::makeFallthrough());
  m.impl("ne.Tensor_out", CppFunction::makeFallthrough());
  m.impl("neg", CppFunction::makeFallthrough());
  m.impl("neg.out", CppFunction::makeFallthrough());
  m.impl("neg_", CppFunction::makeFallthrough());
  m.impl("nextafter", CppFunction::makeFallthrough());
  m.impl("nextafter.out", CppFunction::makeFallthrough());
  m.impl("nextafter_", CppFunction::makeFallthrough());
  m.impl("normal_", CppFunction::makeFallthrough());
  m.impl("ones_like", CppFunction::makeFallthrough());
  m.impl("output_nr", CppFunction::makeFallthrough());
  m.impl("polygamma", CppFunction::makeFallthrough());
  m.impl("polygamma.out", CppFunction::makeFallthrough());
  m.impl("polygamma_", CppFunction::makeFallthrough());
  m.impl("pow.Scalar", CppFunction::makeFallthrough());
  m.impl("pow.Scalar_out", CppFunction::makeFallthrough());
  m.impl("pow.Tensor_Scalar", CppFunction::makeFallthrough());
  m.impl("pow.Tensor_Scalar_out", CppFunction::makeFallthrough());
  m.impl("pow.Tensor_Tensor", CppFunction::makeFallthrough());
  m.impl("pow.Tensor_Tensor_out", CppFunction::makeFallthrough());
  m.impl("pow_.Scalar", CppFunction::makeFallthrough());
  m.impl("pow_.Tensor", CppFunction::makeFallthrough());
  m.impl("prod", CppFunction::makeFallthrough());
  m.impl("prod.Dimname_out", CppFunction::makeFallthrough());
  m.impl("prod.dim_Dimname", CppFunction::makeFallthrough());
  m.impl("prod.dim_int", CppFunction::makeFallthrough());
  m.impl("prod.int_out", CppFunction::makeFallthrough());
  m.impl("rad2deg", CppFunction::makeFallthrough());
  m.impl("rad2deg.out", CppFunction::makeFallthrough());
  m.impl("rad2deg_", CppFunction::makeFallthrough());
  m.impl("rand_like", CppFunction::makeFallthrough());
  m.impl("randn_like", CppFunction::makeFallthrough());
  m.impl("random_", CppFunction::makeFallthrough());
  m.impl("random_.from", CppFunction::makeFallthrough());
  m.impl("random_.to", CppFunction::makeFallthrough());
  m.impl("real", CppFunction::makeFallthrough());
  m.impl("reciprocal", CppFunction::makeFallthrough());
  m.impl("reciprocal.out", CppFunction::makeFallthrough());
  m.impl("reciprocal_", CppFunction::makeFallthrough());
  m.impl("refine_names", CppFunction::makeFallthrough());
  m.impl("relu", CppFunction::makeFallthrough());
  m.impl("relu_", CppFunction::makeFallthrough());
  m.impl("rename", CppFunction::makeFallthrough());
  m.impl("rename_", CppFunction::makeFallthrough());
  m.impl("reshape", CppFunction::makeFallthrough());
  m.impl("resize_", CppFunction::makeFallthrough());
  m.impl("resize_as_", CppFunction::makeFallthrough());
  m.impl("result_type.Scalar", CppFunction::makeFallthrough());
  m.impl("result_type.Scalar_Tensor", CppFunction::makeFallthrough());
  m.impl("result_type.Tensor", CppFunction::makeFallthrough());
  m.impl("round", CppFunction::makeFallthrough());
  m.impl("round.out", CppFunction::makeFallthrough());
  m.impl("round_", CppFunction::makeFallthrough());
  m.impl("rsqrt", CppFunction::makeFallthrough());
  m.impl("rsqrt.out", CppFunction::makeFallthrough());
  m.impl("rsqrt_", CppFunction::makeFallthrough());
  m.impl("rsub.Scalar", CppFunction::makeFallthrough());
  m.impl("rsub.Tensor", CppFunction::makeFallthrough());
  m.impl("select.Dimname", CppFunction::makeFallthrough());
  m.impl("select.int", CppFunction::makeFallthrough());
  m.impl("sigmoid", CppFunction::makeFallthrough());
  m.impl("sigmoid.out", CppFunction::makeFallthrough());
  m.impl("sigmoid_", CppFunction::makeFallthrough());
  m.impl("sign", CppFunction::makeFallthrough());
  m.impl("sign.out", CppFunction::makeFallthrough());
  m.impl("sign_", CppFunction::makeFallthrough());
  m.impl("signbit", CppFunction::makeFallthrough());
  m.impl("signbit.out", CppFunction::makeFallthrough());
  m.impl("sin", CppFunction::makeFallthrough());
  m.impl("sin.out", CppFunction::makeFallthrough());
  m.impl("sin_", CppFunction::makeFallthrough());
  m.impl("sinh", CppFunction::makeFallthrough());
  m.impl("sinh.out", CppFunction::makeFallthrough());
  m.impl("sinh_", CppFunction::makeFallthrough());
  m.impl("size.Dimname", CppFunction::makeFallthrough());
  m.impl("size.int", CppFunction::makeFallthrough());
  m.impl("slice.Tensor", CppFunction::makeFallthrough());
  m.impl("softmax.Dimname", CppFunction::makeFallthrough());
  m.impl("softmax.int", CppFunction::makeFallthrough());
  m.impl("split.Tensor", CppFunction::makeFallthrough());
  m.impl("split_with_sizes", CppFunction::makeFallthrough());
  m.impl("sqrt", CppFunction::makeFallthrough());
  m.impl("sqrt.out", CppFunction::makeFallthrough());
  m.impl("sqrt_", CppFunction::makeFallthrough());
  m.impl("square", CppFunction::makeFallthrough());
  m.impl("square_", CppFunction::makeFallthrough());
  m.impl("squeeze", CppFunction::makeFallthrough());
  m.impl("squeeze.dim", CppFunction::makeFallthrough());
  m.impl("squeeze.dimname", CppFunction::makeFallthrough());
  m.impl("std", CppFunction::makeFallthrough());
  m.impl("std.dim", CppFunction::makeFallthrough());
  m.impl("std.names_dim", CppFunction::makeFallthrough());
  m.impl("std.names_out", CppFunction::makeFallthrough());
  m.impl("std.out", CppFunction::makeFallthrough());
  m.impl("std_mean", CppFunction::makeFallthrough());
  m.impl("std_mean.dim", CppFunction::makeFallthrough());
  m.impl("std_mean.names_dim", CppFunction::makeFallthrough());
  m.impl("stride.Dimname", CppFunction::makeFallthrough());
  m.impl("stride.int", CppFunction::makeFallthrough());
  m.impl("sub.Scalar", CppFunction::makeFallthrough());
  m.impl("sub.Tensor", CppFunction::makeFallthrough());
  m.impl("sub.out", CppFunction::makeFallthrough());
  m.impl("sub_.Scalar", CppFunction::makeFallthrough());
  m.impl("sub_.Tensor", CppFunction::makeFallthrough());
  m.impl("sum", CppFunction::makeFallthrough());
  m.impl("sum.DimnameList_out", CppFunction::makeFallthrough());
  m.impl("sum.IntList_out", CppFunction::makeFallthrough());
  m.impl("sum.dim_DimnameList", CppFunction::makeFallthrough());
  m.impl("sum.dim_IntList", CppFunction::makeFallthrough());
  m.impl("t", CppFunction::makeFallthrough());
  m.impl("tan", CppFunction::makeFallthrough());
  m.impl("tan.out", CppFunction::makeFallthrough());
  m.impl("tan_", CppFunction::makeFallthrough());
  m.impl("tanh", CppFunction::makeFallthrough());
  m.impl("tanh.out", CppFunction::makeFallthrough());
  m.impl("tanh_", CppFunction::makeFallthrough());
  m.impl("tensor_split.indices", CppFunction::makeFallthrough());
  m.impl("tensor_split.sections", CppFunction::makeFallthrough());
  m.impl("tensor_split.tensor_indices_or_sections", CppFunction::makeFallthrough());
  m.impl("threshold", CppFunction::makeFallthrough());
  m.impl("threshold.out", CppFunction::makeFallthrough());
  m.impl("threshold_", CppFunction::makeFallthrough());
  m.impl("to.device", CppFunction::makeFallthrough());
  m.impl("to.dtype", CppFunction::makeFallthrough());
  m.impl("to.dtype_layout", CppFunction::makeFallthrough());
  m.impl("transpose.Dimname", CppFunction::makeFallthrough());
  m.impl("transpose.int", CppFunction::makeFallthrough());
  m.impl("true_divide.Scalar", CppFunction::makeFallthrough());
  m.impl("true_divide.Tensor", CppFunction::makeFallthrough());
  m.impl("true_divide.out", CppFunction::makeFallthrough());
  m.impl("true_divide_.Scalar", CppFunction::makeFallthrough());
  m.impl("true_divide_.Tensor", CppFunction::makeFallthrough());
  m.impl("trunc", CppFunction::makeFallthrough());
  m.impl("trunc.out", CppFunction::makeFallthrough());
  m.impl("trunc_", CppFunction::makeFallthrough());
  m.impl("unbind.Dimname", CppFunction::makeFallthrough());
  m.impl("unbind.int", CppFunction::makeFallthrough());
  m.impl("unflatten.Dimname", CppFunction::makeFallthrough());
  m.impl("unflatten.int", CppFunction::makeFallthrough());
  m.impl("uniform_", CppFunction::makeFallthrough());
  m.impl("unsafe_chunk", CppFunction::makeFallthrough());
  m.impl("unsafe_split.Tensor", CppFunction::makeFallthrough());
  m.impl("unsafe_split_with_sizes", CppFunction::makeFallthrough());
  m.impl("vander", CppFunction::makeFallthrough());
  m.impl("var", CppFunction::makeFallthrough());
  m.impl("var.dim", CppFunction::makeFallthrough());
  m.impl("var.names_dim", CppFunction::makeFallthrough());
  m.impl("var.names_out", CppFunction::makeFallthrough());
  m.impl("var.out", CppFunction::makeFallthrough());
  m.impl("var_mean", CppFunction::makeFallthrough());
  m.impl("var_mean.dim", CppFunction::makeFallthrough());
  m.impl("var_mean.names_dim", CppFunction::makeFallthrough());
  m.impl("zero_", CppFunction::makeFallthrough());
  m.impl("zeros_like", CppFunction::makeFallthrough());

  // These weren't marked as supporting named tensors but were implicitly
  // supported because they were manually registered.  I'm not sure
  // if these registrations are right or not, but they preserve old behavior
  // (and some of them are exercised by the test suite).
<<<<<<< HEAD
=======
  m.impl("_backward", CppFunction::makeFallthrough());
  m.impl("set_data", CppFunction::makeFallthrough());
  m.impl("data", CppFunction::makeFallthrough());
  m.impl("is_leaf", CppFunction::makeFallthrough());
  m.impl("_version", CppFunction::makeFallthrough());
  m.impl("requires_grad_", CppFunction::makeFallthrough());
  m.impl("retain_grad", CppFunction::makeFallthrough());
>>>>>>> 4b7cfd70
  m.impl("_fw_primal", CppFunction::makeFallthrough());
}<|MERGE_RESOLUTION|>--- conflicted
+++ resolved
@@ -503,8 +503,6 @@
   // supported because they were manually registered.  I'm not sure
   // if these registrations are right or not, but they preserve old behavior
   // (and some of them are exercised by the test suite).
-<<<<<<< HEAD
-=======
   m.impl("_backward", CppFunction::makeFallthrough());
   m.impl("set_data", CppFunction::makeFallthrough());
   m.impl("data", CppFunction::makeFallthrough());
@@ -512,6 +510,5 @@
   m.impl("_version", CppFunction::makeFallthrough());
   m.impl("requires_grad_", CppFunction::makeFallthrough());
   m.impl("retain_grad", CppFunction::makeFallthrough());
->>>>>>> 4b7cfd70
   m.impl("_fw_primal", CppFunction::makeFallthrough());
 }