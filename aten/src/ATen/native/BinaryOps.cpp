--- conflicted
+++ resolved
@@ -227,35 +227,7 @@
   return self.div_(wrapped_scalar_tensor(other)); // redispatch!
 }
 
-<<<<<<< HEAD
-Tensor div(const Tensor& self, Scalar other, std::string rounding_mode) {
-=======
-Tensor& div_out(const Tensor& self, const Tensor& other, std::string rounding_mode, Tensor& result) {
-  if (rounding_mode == "true") {
-    return div_true_out(self, other, result);
-  } else if (rounding_mode == "trunc") {
-    return div_trunc_out(self, other, result);
-  } else if (rounding_mode == "floor") {
-    return div_floor_out(self, other, result);
-  }
-
-  TORCH_CHECK(false,
-      "div expected rounding_mode to be one of 'true', 'trunc', or 'floor' "
-      "but found '", rounding_mode, "'");
-}
-
-Tensor div(const Tensor& self, const Tensor& other, std::string rounding_mode) {
-  Tensor result;
-  native::div_out(self, other, std::move(rounding_mode), result);
-  return result;
-}
-
-Tensor& div_(Tensor& self, const Tensor& other, std::string rounding_mode) {
-  return native::div_out(self, other, std::move(rounding_mode), self);
-}
-
 Tensor div(const Tensor& self, const Scalar& other, std::string rounding_mode) {
->>>>>>> 6dece370
   return self.div(wrapped_scalar_tensor(other), std::move(rounding_mode)); // redispatch!
 }
 
