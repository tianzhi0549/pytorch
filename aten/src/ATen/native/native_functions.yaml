--- conflicted
+++ resolved
@@ -8603,15 +8603,6 @@
   dispatch:
     CPU, CUDA: linalg_lstsq_out
 
-<<<<<<< HEAD
-=======
-- func: _lstsq_helper_(Tensor(a!) self, Tensor(b!) rank, Tensor(c!) singular_values, Tensor(d!) infos, Tensor a, float rcond, str driver_name) -> Tensor(a!)
-  variants: function
-  dispatch:
-    CPU: _lstsq_helper_cpu
-    CUDA: _lstsq_helper_cuda
-
->>>>>>> 7b4eba57
 - func: linalg_slogdet(Tensor self) -> (Tensor sign, Tensor logabsdet)
   python_module: linalg
   variants: function
