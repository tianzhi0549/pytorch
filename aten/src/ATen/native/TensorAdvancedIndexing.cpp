--- conflicted
+++ resolved
@@ -878,13 +878,13 @@
   return self.clone(at::MemoryFormat::Preserve).index_fill_(dim, index, source);
 }
 
-<<<<<<< HEAD
-Tensor & gather_out_cpu_cuda(const Tensor & self, int64_t dim, const Tensor & index, bool sparse_grad, Tensor & result) {
-  result.resize_(index.sizes());
-=======
-Tensor & gather_out_cpu_cuda(Tensor & result, const Tensor & self, int64_t dim, const Tensor & index, bool sparse_grad) {
+Tensor& gather_out_cpu_cuda(
+    const Tensor& self,
+    int64_t dim,
+    const Tensor& index,
+    bool sparse_grad,
+    Tensor& result) {
   resize_output(result, index.sizes());
->>>>>>> eb5f88d9
   at::assert_no_internal_overlap(result);
   at::assert_no_overlap(result, self);
   at::assert_no_partial_overlap(result, index);
