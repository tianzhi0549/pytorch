#include <ATen/ATen.h>
#include <ATen/CPUApplyUtils.h>
#include <ATen/Config.h>
#include <ATen/Dispatch.h>
#include <ATen/ExpandUtils.h>
#include <ATen/NativeFunctions.h>
#include <c10/util/Exception.h>
#include <c10/util/math_compat.h>
#include <c10/util/Optional.h>

#include <ATen/Utils.h>
#include <ATen/CPUGeneratorImpl.h>
#include <ATen/core/DistributionsHelper.h>
#include <ATen/native/Distributions.h>
#include <ATen/native/DispatchStub.h>
#include <ATen/native/UnaryOps.h>
#include <ATen/native/TensorIterator.h>
#include <ATen/native/DistributionTemplates.h>
#include <ATen/NamedTensorUtils.h>
#include <ATen/native/cpu/Loops.h>

#include <type_traits>
#include <functional>
#include <assert.h>
#include <float.h>

namespace {
/*
 * This section is a counterpart to Distributions.cu
 *
 */

// The function `sample_poisson`
// is adapted from Numpy's distributions.c implementation.
// It is MIT licensed, so here is the copyright:

/* Copyright 2005 Robert Kern (robert.kern@gmail.com)
 *
 * Permission is hereby granted, free of charge, to any person obtaining a
 * copy of this software and associated documentation files (the
 * "Software"), to deal in the Software without restriction, including
 * without limitation the rights to use, copy, modify, merge, publish,
 * distribute, sublicense, and/or sell copies of the Software, and to
 * permit persons to whom the Software is furnished to do so, subject to
 * the following conditions:
 *
 * The above copyright notice and this permission notice shall be included
 * in all copies or substantial portions of the Software.
 *
 * THE SOFTWARE IS PROVIDED "AS IS", WITHOUT WARRANTY OF ANY KIND, EXPRESS
 * OR IMPLIED, INCLUDING BUT NOT LIMITED TO THE WARRANTIES OF
 * MERCHANTABILITY, FITNESS FOR A PARTICULAR PURPOSE AND NONINFRINGEMENT.
 * IN NO EVENT SHALL THE AUTHORS OR COPYRIGHT HOLDERS BE LIABLE FOR ANY
 * CLAIM, DAMAGES OR OTHER LIABILITY, WHETHER IN AN ACTION OF CONTRACT,
 * TORT OR OTHERWISE, ARISING FROM, OUT OF OR IN CONNECTION WITH THE
 * SOFTWARE OR THE USE OR OTHER DEALINGS IN THE SOFTWARE.
 */


int64_t sample_poisson(double lambda, at::CPUGeneratorImpl* generator) {
  TORCH_CHECK(lambda >= 0, "invalid Poisson rate, expected rate to be non-negative");
  at::uniform_real_distribution<double> standard_uniform(0.0, 1.0);
  if (lambda >= 10) {
    // transformed rejection method, (Hoermann, 1993)
    int64_t k;
    double U, V, a, b, invalpha, vr, us;

    double slam = std::sqrt(lambda);
    double loglam = std::log(lambda);
    b = 0.931 + 2.53 * slam;
    a = -0.059 + 0.02483 * b;
    invalpha = 1.1239 + 1.1328 / (b - 3.4);
    vr = 0.9277 - 3.6224 / (b - 2);

    while (1) {
      U = standard_uniform(generator) - 0.5;
      V = standard_uniform(generator);
      us = 0.5 - std::fabs(U);
      k = (int64_t)std::floor((2 * a / us + b) * U + lambda + 0.43);
      if ((us >= 0.07) && (V <= vr)) {
        return k;
      }
      if ((k < 0) || ((us < 0.013) && (V > us))) {
        continue;
      }
      if ((std::log(V) + std::log(invalpha) - std::log(a / (us * us) + b)) <=
          (-lambda + k * loglam - std::lgamma((double)k + 1))) {
        return k;
      }
    }
  } else if (lambda == 0) {
    return 0;
  } else {
    int64_t X;
    double prod, U, enlam;

    enlam = std::exp(-lambda);
    X = 0;
    prod = 1.0;
    while (1) {
      U = standard_uniform(generator);
      prod *= U;
      if (prod > enlam) {
        X += 1;
      } else {
        return X;
      }
    }
  }
}

} // namespace

namespace at {
namespace native {

DEFINE_DISPATCH(bernoulli_tensor_stub);
DEFINE_DISPATCH(bernoulli_scalar_stub);
DEFINE_DISPATCH(cauchy_stub);
DEFINE_DISPATCH(exponential_stub);
DEFINE_DISPATCH(multinomial_with_replacement_stub);
DEFINE_DISPATCH(geometric_stub);
DEFINE_DISPATCH(log_normal_stub);
DEFINE_DISPATCH(uniform_stub);
DEFINE_DISPATCH(normal_stub);
DEFINE_DISPATCH(random_stub);
DEFINE_DISPATCH(random_from_to_stub);
DEFINE_DISPATCH(random_full_64_bits_range_stub);

// ==================================================== Bernoulli =====================================================

template<typename RNG>
struct BernoulliStub {
  void operator()(Tensor& self, const Tensor& p_, c10::optional<Generator> gen) {
    bernoulli_tensor_stub(self.device().type(), self, p_, gen);
  }

  void operator()(Tensor& self, double p, c10::optional<Generator> gen) {
    bernoulli_scalar_stub(self.device().type(), self, p, gen);
  }
};

Tensor bernoulli(const Tensor& self, c10::optional<Generator> gen) {
  Tensor result = at::empty_like(self, LEGACY_CONTIGUOUS_MEMORY_FORMAT);
  result.bernoulli_(self, gen);
  return result;
}

Tensor bernoulli(const Tensor& self, double p, c10::optional<Generator> gen) {
  Tensor result = at::empty_like(self, LEGACY_CONTIGUOUS_MEMORY_FORMAT);
  result.bernoulli_(p, gen);
  return result;
}

Tensor& bernoulli_out(const Tensor& self, c10::optional<Generator> gen, Tensor& result) {
  return at::native::templates::bernoulli_out_impl<BernoulliStub, Generator>(result, self, gen);
}

Tensor& bernoulli_(Tensor& self, const Tensor& p_, c10::optional<Generator> gen) {
  return at::native::templates::bernoulli_impl_<BernoulliStub, Generator>(self, p_, gen);
}

Tensor& bernoulli_(Tensor& self, double p, c10::optional<Generator> gen) {
  return at::native::templates::bernoulli_impl_<BernoulliStub, Generator>(self, p, gen);
}

// ================================================== LogNormal =======================================================

template<typename RNG>
struct LogNormalStub {
  void operator()(TensorIterator& iter, double mean, double std, c10::optional<Generator> gen) {
    log_normal_stub(iter.device_type(), iter, mean, std, gen);
  }
};

Tensor& log_normal_(Tensor& self, double mean, double std, c10::optional<Generator> gen) {
  return at::native::templates::log_normal_impl_<LogNormalStub, Generator>(self, mean, std, gen);
}

// ==================================================== Cauchy ========================================================

template<typename RNG>
struct CauchyStub {
  void operator()(TensorIterator& iter, double median, double sigma, c10::optional<Generator> gen) {
    cauchy_stub(iter.device_type(), iter, median, sigma, gen);
  }
};

Tensor& cauchy_(Tensor& self, double median, double sigma, c10::optional<Generator> gen) {
  return at::native::templates::cauchy_impl_<CauchyStub, Generator>(self, median, sigma, gen);
}

// ================================================== Exponential =====================================================

template<typename RNG>
struct ExponentialStub {
  void operator()(TensorIterator& iter, double lambda, c10::optional<Generator> gen) {
    exponential_stub(iter.device_type(), iter, lambda, gen);
  }
};

Tensor& exponential_(Tensor& self, double lambda, c10::optional<Generator> gen) {
  return at::native::templates::exponential_impl_<ExponentialStub, Generator>(self, lambda, gen);
}

// =================================================== Geometric ======================================================

template<typename RNG>
struct GeometricStub {
  void operator()(TensorIterator& iter, double p, c10::optional<Generator> gen) {
    geometric_stub(iter.device_type(), iter, p, gen);
  }
};

Tensor& geometric_(Tensor& self, double p, c10::optional<Generator> gen) {
  return at::native::templates::geometric_impl_<GeometricStub, Generator>(self, p, gen);
}

// ==================================================== Uniform =======================================================

template<typename RNG>
struct UniformStub {
  void operator()(TensorIterator& iter, double from, double to, c10::optional<Generator> gen) {
    uniform_stub(iter.device_type(), iter, from, to, gen);
  }
};

template<typename RNG>
struct UniformMeta {
  // No-op!
  void operator()(TensorIterator& iter, double from, double to, c10::optional<Generator> gen) {
  }
};

Tensor& uniform_(Tensor& self, double from, double to, c10::optional<Generator> gen) {
  return at::native::templates::uniform_impl_<UniformStub, Generator>(self, from, to, gen);
}

Tensor& uniform_meta_(Tensor& self, double from, double to, c10::optional<Generator> gen) {
  return at::native::templates::uniform_impl_<UniformMeta, Generator>(self, from, to, gen);
}

// ==================================================== Normal ========================================================

template<typename RNG>
struct NormalStub {
  void operator()(Tensor& self, double mean, double std, c10::optional<Generator> gen) {
    normal_stub(self.device().type(), self, mean, std, gen);
  }
};

Tensor& normal_(Tensor& self, double mean, double std, c10::optional<Generator> gen) {
  return at::native::templates::normal_impl_<NormalStub, Generator>(self, mean, std, gen);
}

<<<<<<< HEAD
Tensor& normal_out(const Tensor& mean, double std, c10::optional<Generator> gen, Tensor& output) {
=======
Tensor& normal_meta_(Tensor& self, double mean, double std, c10::optional<Generator> gen) {
  TORCH_CHECK(std > 0.0, "normal_ expects std > 0.0, but found std=", std);  // TODO: dedupe
  return self;
}

Tensor& normal_out(Tensor& output, const Tensor& mean, double std, c10::optional<Generator> gen) {
>>>>>>> 226fe9da
  return at::native::templates::normal_out_impl<NormalStub, Generator>(output, mean, std, gen);
}

Tensor& normal_out(double mean, const Tensor& std, c10::optional<Generator> gen, Tensor& output) {
  return at::native::templates::normal_out_impl<NormalStub, Generator>(output, mean, std, gen);
}

Tensor& normal_out(const Tensor& mean, const Tensor& std, c10::optional<Generator> gen, Tensor& output) {
  return at::native::templates::normal_out_impl<NormalStub, Generator>(output, mean, std, gen);
}

Tensor normal(const Tensor& mean, double std, c10::optional<Generator> gen) {
  return at::native::templates::normal_impl<NormalStub, Generator>(mean, std, gen);
}

Tensor normal(double mean, const Tensor& std, c10::optional<Generator> gen) {
  return at::native::templates::normal_impl<NormalStub, Generator>(mean, std, gen);
}

Tensor normal(const Tensor& mean, const Tensor& std, c10::optional<Generator> gen) {
  return at::native::templates::normal_impl<NormalStub, Generator>(mean, std, gen);
}

// ==================================================== Random ========================================================

template<typename RNG>
struct RandomStub {
  void operator()(TensorIterator& iter, c10::optional<Generator> gen) {
    random_stub(iter.device_type(), iter, gen);
  }
};

Tensor& random_(Tensor& self, c10::optional<Generator> gen) {
  return at::native::templates::random_impl<RandomStub, Generator>(self, gen);
}

template<typename RNG>
struct RandomFromToStub {
  void operator()(TensorIterator& iter, uint64_t range, int64_t from, c10::optional<Generator> gen) {
    random_from_to_stub(iter.device_type(), iter, range, from, gen);
  }
  void operator()(TensorIterator& iter, c10::optional<Generator> gen) {
    random_full_64_bits_range_stub(iter.device_type(), iter, gen);
  }
};

template<typename RNG>
struct RandomFromToMeta {
  // No-op!
  void operator()(TensorIterator& iter, uint64_t range, int64_t from, c10::optional<Generator> gen) {
  }
  void operator()(TensorIterator& iter, c10::optional<Generator> gen) {
  }
};

Tensor& random_(Tensor& self, int64_t from, optional<int64_t> to, c10::optional<Generator> gen) {
  return at::native::templates::random_from_to_impl<RandomFromToStub, Generator>(self, from, to, gen);
}

Tensor& random_(Tensor& self, int64_t to, c10::optional<Generator> gen) {
  return random_(self, 0, to, gen);
}

Tensor& random_meta_(Tensor& self, c10::optional<Generator> gen) {
  // No error checking yay
  return self;
}

Tensor& random_meta_(Tensor& self, int64_t from, optional<int64_t> to, c10::optional<Generator> gen) {
  return at::native::templates::random_from_to_impl<RandomFromToMeta, Generator>(self, from, to, gen);
}

Tensor& random_meta_(Tensor& self, int64_t to, c10::optional<Generator> gen) {
  return random_meta_(self, 0, to, gen);
}

// ====================================================================================================================

Tensor _standard_gamma_grad_cpu(const Tensor& self, const Tensor& output) {
  Tensor ret = at::empty(self.sizes(), self.options());
  auto iter = TensorIteratorConfig()
    .add_output(ret)
    .add_input(self)
    .add_input(output)
    .build();
  AT_DISPATCH_FLOATING_TYPES(self.scalar_type(), "_standard_gamma_grad_cpu", [&] {
    cpu_serial_kernel(iter, [](scalar_t self_val, scalar_t output_val) -> scalar_t{
      return standard_gamma_grad_one<scalar_t, double>(self_val, output_val);
    });
  });
  return ret;
}

Tensor _dirichlet_grad_cpu(const Tensor& x, const Tensor& alpha, const Tensor& total) {
  Tensor ret = at::empty(x.sizes(), x.options());
  auto iter = TensorIteratorConfig()
    .add_output(ret)
    .add_input(x)
    .add_input(alpha)
    .add_input(total)
    .build();
  AT_DISPATCH_FLOATING_TYPES(x.scalar_type(), "_dirichlet_grad_cpu", [&] {
    cpu_serial_kernel(iter, [](scalar_t x_val, scalar_t alpha_val, scalar_t total_val) -> scalar_t{
      return dirichlet_grad_one<scalar_t, double>(x_val, alpha_val, total_val);
    });
  });
  return ret;
}

/*
 * This section is a counterpart to Distributions.cu
 */

Tensor _s_binomial_cpu(const Tensor& count, const Tensor& prob, c10::optional<Generator> gen) {
  Tensor ret = at::zeros(count.sizes(), count.options());
  auto iter = TensorIteratorConfig()
    .add_output(ret)
    .add_input(count)
    .add_input(prob)
    .build();
  AT_DISPATCH_FLOATING_TYPES(ret.scalar_type(), "binomial_cpu", [&] {
    CPUGeneratorImpl* generator = get_generator_or_default<CPUGeneratorImpl>(gen, detail::getDefaultCPUGenerator());
    // See Note [Acquire lock when using random generators]
    std::lock_guard<std::mutex> lock(generator->mutex_);
    cpu_serial_kernel(iter, [generator](scalar_t count_val, scalar_t prob_val) -> scalar_t{
      auto uniform_lambda = [generator] () {
        at::uniform_real_distribution<double> standard_uniform(0.0, 1.0);
        return standard_uniform(generator);
      };
      BaseSampler<double, decltype(uniform_lambda)> standard_uniform(uniform_lambda);

      auto sample = sample_binomial<scalar_t, double, decltype(uniform_lambda)>(count_val, prob_val, standard_uniform);
      return static_cast<scalar_t>(sample);
    });
  });
  return ret;
}

Tensor _s_poisson_cpu(const Tensor& lambda, c10::optional<Generator> gen) {
  Tensor ret = at::zeros(lambda.sizes(), lambda.options());
  auto iter = TensorIteratorConfig()
    .add_output(ret)
    .add_input(lambda)
    .build();
  AT_DISPATCH_FLOATING_TYPES(ret.scalar_type(), "poisson_cpu", [&] {
    CPUGeneratorImpl* generator = get_generator_or_default<CPUGeneratorImpl>(gen, detail::getDefaultCPUGenerator());
    // See Note [Acquire lock when using random generators]
    std::lock_guard<std::mutex> lock(generator->mutex_);
    cpu_serial_kernel(iter, [generator](scalar_t lambda_val) -> scalar_t{
      return static_cast<scalar_t>(sample_poisson(static_cast<double>(lambda_val), generator));
    });
  });
  return ret;
}

Tensor _s_gamma_cpu(const Tensor& alpha, c10::optional<Generator> gen) {
  Tensor ret = at::zeros(alpha.sizes(), alpha.options());
  auto iter = TensorIteratorConfig()
    .add_output(ret)
    .add_input(alpha)
    .build();
  AT_DISPATCH_FLOATING_TYPES(ret.scalar_type(), "gamma_cpu", [&] {
    CPUGeneratorImpl* generator = get_generator_or_default<CPUGeneratorImpl>(gen, detail::getDefaultCPUGenerator());
    // See Note [Acquire lock when using random generators]
    std::lock_guard<std::mutex> lock(generator->mutex_);
    cpu_serial_kernel(iter, [generator](scalar_t alpha_val) -> scalar_t{
      auto uniform_lambda = [generator] () {
        at::uniform_real_distribution<double> standard_uniform(0.0, 1.0);
        return standard_uniform(generator);
      };
      BaseSampler<double, decltype(uniform_lambda)> standard_uniform(uniform_lambda);

      auto normal_lambda = [generator] () {
        at::normal_distribution<double> normal(0.0, 1.0);
        return normal(generator);
      };
      BaseSampler<double, decltype(normal_lambda)> standard_normal(normal_lambda);
      auto sample = sample_gamma<scalar_t, double, decltype(uniform_lambda), decltype(normal_lambda)>(alpha_val, standard_uniform, standard_normal);
      return std::max(std::numeric_limits<scalar_t>::min(), (scalar_t) sample);
    });
  });

  return ret;
}

Tensor _s_dirichlet_cpu(const Tensor& alpha, c10::optional<Generator> gen) {
  Tensor ret = at::zeros(alpha.sizes(), alpha.options());
  AT_DISPATCH_FLOATING_TYPES(ret.scalar_type(), "dirichlet", [&] {
    Tensor gamma = at::zeros(alpha.sizes(), alpha.options().dtype(ScalarType::Double));
    CPUGeneratorImpl* generator = get_generator_or_default<CPUGeneratorImpl>(gen, detail::getDefaultCPUGenerator());
    // See Note [Acquire lock when using random generators]
    std::lock_guard<std::mutex> lock(generator->mutex_);
    /* Generate gamma sample by casting alpha to double to prevent underflow. */
    auto iter1 = TensorIteratorConfig()
      .add_output(gamma)
      .add_input(alpha)
      .check_all_same_dtype(false)
      .build();
    cpu_serial_kernel(iter1, [generator](scalar_t alpha_val) -> double{
      auto uniform_lambda = [generator] () {
        at::uniform_real_distribution<double> standard_uniform(0.0, 1.0);
        return standard_uniform(generator);
      };
      BaseSampler<double, decltype(uniform_lambda)> standard_uniform(uniform_lambda);

      auto normal_lambda = [generator] () {
        at::normal_distribution<double> normal(0.0, 1.0);
        return normal(generator);
      };
      BaseSampler<double, decltype(normal_lambda)> standard_normal(normal_lambda);
      auto sample = sample_gamma<double, double, decltype(uniform_lambda), decltype(normal_lambda)>
        (alpha_val, standard_uniform, standard_normal);
      return std::max(std::numeric_limits<double>::min(), sample);
    });
    /* Normalize and cast back to scalar_t. */
    Tensor gamma_sum = gamma.sum(-1, true).expand(alpha.sizes());
    auto iter2 = TensorIteratorConfig()
      .add_output(ret)
      .add_input(gamma)
      .add_input(gamma_sum)
      .check_all_same_dtype(false)
      .build();
    cpu_serial_kernel(iter2, [](double gamma_val, double gamma_sum_val) -> scalar_t{
      auto ret_val = gamma_val / gamma_sum_val;
      auto min_val = std::numeric_limits<scalar_t>::min();
      auto max_val = std::nexttoward(static_cast<scalar_t>(1.0f), 0.0f);
      return std::min(max_val, std::max(min_val, static_cast<scalar_t>(ret_val)));
    });
  });
  return ret;
}

/* The largest consecutive integer representable in float32 (2^24) */
constexpr int64_t FLOAT32_MAX_CONSECUTIVE_INT = 1 << (FLT_MANT_DIG);

Tensor& multinomial_out(const Tensor& self,
    int64_t n_sample,
    bool with_replacement,
    c10::optional<Generator> gen,
    Tensor& result) {
  TORCH_CHECK(
      result.device() == self.device(),
      "multinomial arguments must have the same device");
  TORCH_CHECK(
      self.dim() > 0 && self.dim() <= 2, "prob_dist must be 1 or 2 dim");
  TORCH_CHECK(
      at::isFloatingType(self.scalar_type()),
      "multinomial only supports floating-point dtypes for input, got: ",
      self.scalar_type());
  TORCH_CHECK(result.scalar_type() == ScalarType::Long,
      "multinomial expects Long tensor out, got: ", result.scalar_type());
  TORCH_CHECK(n_sample > 0, "cannot sample n_sample <= 0 samples");
  int64_t n_categories = self.size(-1);
  TORCH_CHECK(with_replacement || (n_sample <= n_categories),
      "cannot sample n_sample > prob_dist.size(-1) samples without replacement");
  // Since the index tensor is float, numCategories cannot exceed max
  // float integer precision
  TORCH_CHECK(
      n_categories <= FLOAT32_MAX_CONSECUTIVE_INT,
      "number of categories cannot exceed 2^24");

  if (self.dim() == 1) {
    result.resize_({n_sample});
  } else {
    const int64_t n_dist = self.size(0);
    result.resize_({n_dist, n_sample});
  }
  if (result.numel() == 0) {
    return result;
  }

  // Fast-path for no replacement.
  // Reference:
  // https://github.com/pytorch/pytorch/issues/11931#issuecomment-625882503
  // Half is not supported on CPU.
  TORCH_CHECK(
      !(self.device().is_cpu() && self.scalar_type() == ScalarType::Half),
      "multinomial is not implemented for half on CPU");
  if (!with_replacement) {
    // Sanity checks on `self`.
    auto is_valid = ((self.max() < INFINITY) & (self.min() >= 0)).item();
    TORCH_CHECK(
        is_valid.to<bool>(),
        "probability tensor contains either `inf`, `nan` or element < 0");
    bool zero_prob_condition;
    if (self.dim() == 1){
      zero_prob_condition = (self.sum() == 0).item().to<bool>();
    } else {
      zero_prob_condition = (self.sum(1) == 0).sum().item().to<bool>();
    }
    TORCH_CHECK(
        !zero_prob_condition,
        "invalid multinomial distribution (sum of probabilities <= 0)");

    // The algorithm is from gumbel softmax.
    // s = argmax( logp - log(-log(eps)) ) where eps ~ U(0, 1)
    // Here we can apply exp to the formula which will not affect result of
    // argmax or topk. Then we have
    // s = argmax( p / (-log(eps)) ) where eps ~ U(0, 1).
    // We can also simplify the formula above by
    // s = argmax( p / q ) where q ~ Exp(1)
    Tensor q = at::empty_like(self).exponential_(1, gen);
    // In theory the probability to generate 0 from exponential distribution is
    // 0. However, on CUDA side there is a protection to avoid 0s, but on CPU
    // side, there is a very low probability to generate 0 from
    // exponential<double>. The probability is about 2^(-DBL_MANT_DIG). We just
    // ignore it here, but there may be some risk to get invalid output on CPU.
    at::div_out(q, self, q);
    if (n_sample == 1) {
      at::argmax_out(result, q, /*dim=*/-1, /*keepdim=*/true);
    } else {
      Tensor vals = at::empty(result.sizes(), self.options());
      at::topk_out(vals, result, q, n_sample);
    }
    return result;
  }

  multinomial_with_replacement_stub(
      result.device().type(), result, self, n_sample, gen);
  return result;
}

Tensor multinomial(
    const Tensor& self,
    int64_t n_sample,
    bool with_replacement,
    c10::optional<Generator> gen) {
  Tensor result = at::empty({0}, self.options().dtype(kLong));
  native::multinomial_out(self, n_sample, with_replacement, gen, result);
  return result;
}

}} // namespace at::native<|MERGE_RESOLUTION|>--- conflicted
+++ resolved
@@ -253,16 +253,12 @@
   return at::native::templates::normal_impl_<NormalStub, Generator>(self, mean, std, gen);
 }
 
-<<<<<<< HEAD
-Tensor& normal_out(const Tensor& mean, double std, c10::optional<Generator> gen, Tensor& output) {
-=======
 Tensor& normal_meta_(Tensor& self, double mean, double std, c10::optional<Generator> gen) {
   TORCH_CHECK(std > 0.0, "normal_ expects std > 0.0, but found std=", std);  // TODO: dedupe
   return self;
 }
 
-Tensor& normal_out(Tensor& output, const Tensor& mean, double std, c10::optional<Generator> gen) {
->>>>>>> 226fe9da
+Tensor& normal_out(const Tensor& mean, double std, c10::optional<Generator> gen, Tensor& output) {
   return at::native::templates::normal_out_impl<NormalStub, Generator>(output, mean, std, gen);
 }
 
