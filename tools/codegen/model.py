--- conflicted
+++ resolved
@@ -486,11 +486,6 @@
         # these don't count as structured for our purposes here
         if out is None:
             return None
-<<<<<<< HEAD
-        if DispatchKey.CompositeExplicitAutograd in out.dispatch:
-            print(out.func.name)
-=======
->>>>>>> fd8ff697
         return NativeFunctionsGroup(
             functional=functional,
             inplace=inplace,
